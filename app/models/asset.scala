--- conflicted
+++ resolved
@@ -121,29 +121,17 @@
   def source : Timeseries
   /** The range of times represented by this object.
     * Should be a valid, finite, bounded range. */
-<<<<<<< HEAD
-  def section : Segment
-  def entire : Boolean
-  /** Length of time represented by this object, which may be zero if it is a single sample. */
-  def duration : Offset = section.zip((l,u) => u-l).get
-=======
   def section : Section
   def entire : Boolean
   /** Length of time represented by this object, which may be zero if it is a single sample. */
   def duration : Offset = section.upper - section.lower
->>>>>>> 235036d6
   override def format : AssetFormat = if (section.isSingleton) source.format.sampleFormat else source.format
   override def etag : String =
     if (entire) super.etag
     else {
       val seg = section
-<<<<<<< HEAD
-      super.etag + ":" + seg.lowerBound.get.millis +
-        (if (seg.isSingleton) "" else "-" + seg.upperBound.get.millis)
-=======
       super.etag + ":" + seg.lower.millis +
         (if (seg.isSingleton) "" else "-" + seg.upper.millis)
->>>>>>> 235036d6
     }
   def sample(offset : Offset) = new TimeseriesSample(this, offset)
 }
@@ -211,11 +199,7 @@
 final class Timeseries private[models] (id : Asset.Id, volume : Volume, override val format : TimeseriesFormat, classification : Classification.Value, override val duration : Offset, name : Option[String], sha1 : Array[Byte]) extends Asset(id, volume, format, classification, name, sha1) with TimeseriesData {
   override def source = this
   def entire = true
-<<<<<<< HEAD
-  def section : Segment = Segment(Offset.ZERO, duration)
-=======
   def section : Section = Segment(Offset.ZERO, duration)
->>>>>>> 235036d6
 }
 
 final case class TimeseriesSample private[models] (val parent : TimeseriesData, val offset : Offset) extends TimeseriesData {
@@ -223,11 +207,7 @@
   override def sourceId = parent.sourceId
   val section = {
     val seg = parent.section
-<<<<<<< HEAD
-    Range.singleton((seg.lowerBound.get + offset).ensuring(seg @> _))
-=======
     Range.singleton((seg.lower + offset).ensuring(seg @> _))
->>>>>>> 235036d6
   }
   def entire = false
   override def duration = Offset.ZERO
