package models

import scala.concurrent.Future
import play.api.libs.concurrent.Execution.Implicits.defaultContext
import play.api.libs.json.{Json,JsObject}
import macros._
import dbrary._
import site._

/** Main organizational unit or package of data, within which everything else exists.
  * Usually represents a single project or dataset with a single set of procedures.
  * @param permission the effective permission level granted to the current user, making this and many other related objects unique to a particular account/request. This will never be less than [[Permission.VIEW]] except possibly for transient objects, as unavailable volumes should never be returned in the first place. */
final class Volume private (val id : Volume.Id, name_ : String, body_ : Option[String], val permission : Permission.Value, val creation : Timestamp)(implicit override val site : Site) extends TableRowId[Volume] with SiteObject with InVolume {
  private[this] var _name = name_
  /** Title headline of this volume. */
  def name = _name
  private[this] var _body = body_
  /** Longer, abstract-like description of this volume. */
  def body = _body
  def volume = this

  /** Update the given values in the database and this object in-place. */
  def change(name : Option[String] = None, body : Option[Option[String]] = None) : Future[Boolean] = {
    Audit.change("volume", SQLTerms.flatten(name.map('name -> _), body.map('body -> _)), SQLTerms('id -> id))
      .execute.andThen { case scala.util.Success(true) =>
        name.foreach(_name = _)
        body.foreach(_body = _)
      }
  }

  /** List of parties access to this volume, sorted by level (ADMIN first). */
  lazy val partyAccess : Future[Seq[VolumeAccess]] = VolumeAccess.getParties(this)

  /** List of containers within this volume, except the top. */
  def containers : Future[Seq[Container]] = Container.getVolume(this)
  /** The master container corresponding to this volume, which serves as a proxy target for many annotations. */
  lazy val top : Future[Container] = Container.getTop(this)

  /** List of toplevel assets within this volume. */
  lazy val toplevelAssets = SlotAsset.getToplevel(this)

  /** List of records defined in this volume.
    * @param category restrict to the specified category
    * @return records sorted by category */
  def allRecords(category : Option[RecordCategory] = None) = Record.getVolume(this, category)

  /** List of all citations on this volume. */
  lazy val citations = VolumeCitation.getVolume(this)
  def setCitations(list : Seq[VolumeCitation]) = VolumeCitation.setVolume(this, list)

  /** List of all funding on this volume. */
  def funding = VolumeFunding.getVolume(this)
  def setFunding(list : Seq[VolumeFunding]) = VolumeFunding.setVolume(this, list)

  /** The list of comments in this volume. */
  lazy val comments = Comment.getVolume(this)
  /** The list of tags on this volume and their use on the topSlot by the current user. */
  lazy val tags = TagWeight.getVolume(this)

  /** An image-able "asset" that may be used as the volume's thumbnail. */
  def thumb = SlotAsset.getThumb(this)

  private type Session = (Record,Container)
  private[this] lazy val _sessions : Future[Seq[Session]] =
    Record.getSessions(this)

  /** The list of all sessions and their associated record on this volume. */
  def slotRecords : Future[Seq[(Slot,Seq[Record])]] = _sessions.map { sess =>
    val l = sess.sortBy { case (_, c) => (c.consent == Consent.PRIVATE) -> c.id.unId }
    val r = l.genericBuilder[(Slot,Seq[Record])]
    @scala.annotation.tailrec def group(l : Seq[Session]) : Seq[(Slot,Seq[Record])] = l.headOption match {
      case None => r.result
      case Some((_, k)) =>
        val (p, s) = l.span(_._2 === k)
        r += k -> p.map(_._1)
        group(s)
    }
    group(l)
  }

  /** The list of all records and their associated sessions on this volume. */
  def recordSlots : Future[Seq[(Record,Seq[Container])]] = _sessions.map { sess =>
    val l = sess // already sorted
    // val l = sess.sortBy { case (r, _) => r.category.map(_.id.unId) -> r.id.unId }
    val r = l.genericBuilder[(Record,Seq[Container])]
    @scala.annotation.tailrec def group(l : Seq[Session]) : Seq[(Record,Seq[Container])] = l.headOption match {
      case Some((k, _)) if k.category.isDefined =>
        val (p, s) = l.span(_._1 === k)
        r += k -> p.map(_._2)
        group(s)
      case _ => r.result
    }
    group(l)
  }

  def recordCategorySlots : Future[Seq[(RecordCategory,Seq[(Record,Seq[Slot])])]] =
    recordSlots.map(groupBy(_, (r : (Record, Seq[Slot])) => r._1.category.get))

  /** Basic summary information on this volume.
    * For now this only includes session (cross participant) information. */
  lazy val summary : Future[Volume.Summary] = _sessions.map { sess =>
    var sessions, shared, ages = 0
    var agemin, agemax = Age(0)
    var agesum = 0
    sess.foreach {
      case (r, s) if r.category.fold(false)(_ === RecordCategory.Participant) =>
        sessions = sessions + 1
        if (s.consent >= Consent.SHARED) shared = shared + 1
        s.container.date.flatMap(r.age(_)).foreach { a =>
          if (ages == 0) {
            agemin = a
            agemax = a
          } else {
            agemin = agemin.min(a)
            agemax = agemax.max(a)
          }
          ages = ages + 1
          agesum = agesum + a.days
        }
      case _ => ()
    }
    Volume.Summary(
      sessions = sessions,
      shared = shared,
      agerange = Range(agemin, agemax),
      agemean = Age(if (ages == 0) 0 else agesum / ages))
  }

  def pageName = name
  def pageParent = None
  def pageURL = controllers.routes.VolumeHtml.view(id)
  def pageActions = Seq(
    Action("view", pageURL, Permission.VIEW),
    Action("edit", controllers.routes.VolumeHtml.edit(id), Permission.EDIT),
    Action("access", controllers.routes.VolumeHtml.admin(id), Permission.ADMIN),
    Action("add file", controllers.routes.AssetHtml.create(id), Permission.CONTRIBUTE),
    Action("add session", controllers.routes.SlotHtml.createContainer(id), Permission.CONTRIBUTE),
    Action("add participant", controllers.routes.RecordHtml.add(id, RecordCategory.PARTICIPANT), Permission.CONTRIBUTE)
  )

  lazy val json : JsonRecord =
    JsonRecord.flatten(id,
      Some('name -> name),
      body.map('body -> _),
      Some('creation -> creation),
      Some('permission -> getPermission)
    )

  def json(options : JsonOptions.Options) : Future[JsonRecord] =
    JsonOptions(json, options,
      "summary" -> (opt => summary.map(_.json.js)),
      "access" -> (opt => partyAccess.map(JsonArray.map(_.json - "volume"))),
      "funding" -> (opt => funding.map(JsonArray.map(_.json - "volume"))),
      "citations" -> (opt => citations.map(JsonArray.map(_.json))),
      "comments" -> (opt => comments.map(JsonRecord.map(_.json))),
      "tags" -> (opt => tags.map(JsonRecord.map(_.json))),
      "categories" -> (opt => RecordCategory.getVolume(this).map(JsonArray.map(_.name))),
      "records" -> (opt => recordSlots.map(JsonRecord.map { case (r, ss) =>
        r.json - "volume" + ('sessions -> JsonRecord.map[Container] { s =>
          JsonRecord.flatten(s.id, r.age(s).map('age -> _))
        }(ss))
      })),
      "sessions" -> (opt => _sessions.map { ss =>
        JsonRecord.map[Container](_.containerJson - "volume")(ss.map(_._2).distinct)
      }),
      "assets" -> (opt => toplevelAssets.map(JsonArray.map(_.json))),
      "top" -> (opt => top.map(t => (t.containerJson - "volume" - "top").obj))
    )
}

object Volume extends TableId[Volume]("volume") {
  private val permission = "volume_access_check(volume.id, ?::integer)"
  private[models] val condition = "(" + permission + " >= 'VIEW'::permission OR ?::boolean)"
  private final val defaultCreation = new Timestamp(1357900000000L)
  private[models] def row(implicit site : Site) = Columns(
      SelectColumn[Id]("id")
    , SelectColumn[String]("name")
    , SelectColumn[Option[String]]("body")
    , SelectAs[Permission.Value](permission, "volume_permission")
    , SelectAs[Option[Timestamp]]("volume_creation(volume.id)", "volume_creation")
    ).map {
      (id, name, body, permission, creation) => new Volume(id, name, body, permission, creation.getOrElse(defaultCreation))
    }.pushArgs(SQLArgs(site.identity.id))

  private[models] def conditionArgs(implicit site : Site) =
    SQLArgs(site.identity.id, site.superuser)

  /** Retrieve an individual Volume.
    * This checks user permissions and returns None if the user lacks [[Permission.VIEW]] access. */
  def get(i : Id)(implicit site : Site) : Future[Option[Volume]] =
    row.SELECT("WHERE id = ? AND", condition)
      .apply(i +: conditionArgs).singleOpt

  /** Retrieve the set of all volumes in the system.
    * This only returns volumes for which the current user has [[Permission.VIEW]] access. */
  def getAll(implicit site : Site) : Future[Seq[Volume]] =
    row.SELECT("WHERE volume.id > 0 AND", condition, "ORDER BY volume.name")
      .apply(conditionArgs).list
<<<<<<< HEAD
=======
    
  def search(query : String)(implicit site : Site) : Future[Seq[Volume]] =
    /* XXX ts indexes! */
    row.SELECT("WHERE volume.id > 0 AND to_tsvector(name || ' ' || coalesce(body, '')) @@ plainto_tsquery(?) AND", condition, "ORDER BY ts_rank(to_tsvector(name || ' ' || coalesce(body, '')), to_tsquery(?))")
      .apply(query +: conditionArgs :+ query).list
>>>>>>> f338703d

  /** Create a new, empty volume with no permissions.
    * The caller should probably add a [[VolumeAccess]] for this volume to grant [[Permission.ADMIN]] access to some user. */
  def create(name : String, body : Option[String] = None)(implicit site : Site) : Future[Volume] =
    Audit.add(table, SQLTerms('name -> name, 'body -> body), "id").single(SQLCols[Id])
      .map(new Volume(_, name, body, Permission.NONE, new Timestamp))

  private final val CORE : Id = asId(0)
  /** The "core" volume, containing site-wide "global" assets.
    * We ignore any access rules here and grant everyone DOWNLOAD. */
  final def Core(implicit site : Site) : Volume =
    new Volume(CORE, "core", None, Permission.DOWNLOAD, defaultCreation)

  case class Summary(sessions : Int, shared : Int, agerange : Range[Age], agemean : Age) {
    lazy val json = JsonObject(
      'sessions -> sessions,
      'shared -> shared,
      'agerange -> agerange,
      'agemean -> agemean
    )
  }
}

trait InVolume extends HasPermission {
  def volumeId : Volume.Id = volume.id
  def volume : Volume
  implicit def site : Site = volume.site
  /** Permission granted to the current site user for this object, defined by the containing volume and determined at lookup time. */
  def getPermission : Permission.Value = volume.permission
}<|MERGE_RESOLUTION|>--- conflicted
+++ resolved
@@ -196,14 +196,11 @@
   def getAll(implicit site : Site) : Future[Seq[Volume]] =
     row.SELECT("WHERE volume.id > 0 AND", condition, "ORDER BY volume.name")
       .apply(conditionArgs).list
-<<<<<<< HEAD
-=======
-    
+
   def search(query : String)(implicit site : Site) : Future[Seq[Volume]] =
     /* XXX ts indexes! */
     row.SELECT("WHERE volume.id > 0 AND to_tsvector(name || ' ' || coalesce(body, '')) @@ plainto_tsquery(?) AND", condition, "ORDER BY ts_rank(to_tsvector(name || ' ' || coalesce(body, '')), to_tsquery(?))")
       .apply(query +: conditionArgs :+ query).list
->>>>>>> f338703d
 
   /** Create a new, empty volume with no permissions.
     * The caller should probably add a [[VolumeAccess]] for this volume to grant [[Permission.ADMIN]] access to some user. */
