--- conflicted
+++ resolved
@@ -138,11 +138,7 @@
 
   /** Determine the effective inherited and direct permission levels granted to a child by a parent. */
   private[models] def get(child : Party, parent : Party = Party.Root) : Future[Authorization] =
-<<<<<<< HEAD
-    if (child === parent) Async(new Self(parent)) // optimization
-=======
-    if (child === parent) async(new Self(child)) // optimization
->>>>>>> f034801f
+    if (child === parent) async(new Self(parent)) // optimization
     else columns
       .SELECT("WHERE child = ? AND parent = ?")
       .apply(child.id, parent.id).singleOpt
