@(party : Party, form : controllers.Party.EditForm, authorizeForms : Seq[(Party,Form[Authorize])], authorizeWhich : Option[Boolean], authorizeSearch : Form[String], authorizeResults : Seq[(Party,Form[Authorize])])(implicit request : UserRequest[_])

@template.crud("Admin Party: " + party.toString()) {
    <article>
        <h1>@party.toString()</h1>

        @helper.form(routes.Party.change(party.id)) {
            @helper.inputText(form("name"))
            @helper.inputText(form("orcid"))
            @if(controllers.Party.formForAccount(form)) {
                @helper.inputText(form("email"))
                @helper.inputText(form("openid"))
            }
            <button type='submit'>Change</button>
        }
        @widget.formErrors(form)

<<<<<<< HEAD
        <h2>Authorizations</h2>
        @authorizeAdmin(party, authorizeForms, authorizeWhich, authorizeSearch, authorizeResults)
    </article>
=======
	@helper.form(routes.Party.change(party.id)) {
		@helper.inputText(form("name"))
		@helper.inputText(form("orcid"))
		@if(controllers.Party.formForAccount(form, party)) {
			@helper.inputText(form("email"))
			@helper.inputPassword(form("password"))
			@helper.inputPassword(form("again"))
			@helper.inputText(form("openid"))
		}
		<button type='submit'>Change</button>
	}
	@formErrors(form)

	<h2>Authorizations</h2>
	@authorizeAdmin(party, authorizeForms, authorizeWhich, authorizeSearch, authorizeResults)
>>>>>>> 6c4f8058
}<|MERGE_RESOLUTION|>--- conflicted
+++ resolved
@@ -1,25 +1,10 @@
 @(party : Party, form : controllers.Party.EditForm, authorizeForms : Seq[(Party,Form[Authorize])], authorizeWhich : Option[Boolean], authorizeSearch : Form[String], authorizeResults : Seq[(Party,Form[Authorize])])(implicit request : UserRequest[_])
+
 
 @template.crud("Admin Party: " + party.toString()) {
     <article>
         <h1>@party.toString()</h1>
 
-        @helper.form(routes.Party.change(party.id)) {
-            @helper.inputText(form("name"))
-            @helper.inputText(form("orcid"))
-            @if(controllers.Party.formForAccount(form)) {
-                @helper.inputText(form("email"))
-                @helper.inputText(form("openid"))
-            }
-            <button type='submit'>Change</button>
-        }
-        @widget.formErrors(form)
-
-<<<<<<< HEAD
-        <h2>Authorizations</h2>
-        @authorizeAdmin(party, authorizeForms, authorizeWhich, authorizeSearch, authorizeResults)
-    </article>
-=======
 	@helper.form(routes.Party.change(party.id)) {
 		@helper.inputText(form("name"))
 		@helper.inputText(form("orcid"))
@@ -31,9 +16,9 @@
 		}
 		<button type='submit'>Change</button>
 	}
-	@formErrors(form)
+	@widget.formErrors(form)
 
 	<h2>Authorizations</h2>
 	@authorizeAdmin(party, authorizeForms, authorizeWhich, authorizeSearch, authorizeResults)
->>>>>>> 6c4f8058
+ </article>  
 }