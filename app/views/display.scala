--- conflicted
+++ resolved
@@ -72,37 +72,8 @@
   def plainTextSummary(text: String = "", length: Int = 3) =
     raw("<p>"+text.split("\\r?\\n\\r?\\n").take(length).mkString("</p><p>")+"</p>")
 
-<<<<<<< HEAD
-  private def gravatarUrlByEmailOpt(email: Option[String] = None, size: Int = 64) =
-    "http://gravatar.com/avatar/"+email.fold("none")(e => store.MD5.hex(e.toLowerCase.replaceAll("\\s+", "")))+"?s="+size+"&d=mm"
-
-  private def gravatarUrlByEmail(email: String, size: Int = 64) =
-    gravatarUrlByEmailOpt(Some(email), size)
-
-  private def gravatarUrlByParty(party: Party, size: Int = 64) =
-    gravatarUrlByEmailOpt(party.account.map(_.email), size)
-
-  def avatar(party : Party, size : Int = 64) : String = party.name match {
-    /* Temporary hack */
-    case "Karen Adolph" => routes.Assets.at("private/profiles/karen.jpg").url
-    case "Rick Gilmore" => routes.Assets.at("private/profiles/rick.jpg").url
-    case "David Millman" => routes.Assets.at("private/profiles/david.jpg").url
-    case "Catherine Tamis-LeMonda" => routes.Assets.at("private/profiles/cathy.jpg").url
-    case "Dylan Simon" => routes.Assets.at("private/profiles/dylan.jpg").url
-    case "Lisa Steiger" => routes.Assets.at("private/profiles/lisa.jpg").url
-    case "Lina Wictoren Roy" => routes.Assets.at("private/profiles/lina.jpg").url
-    case "Andrea Byrne" => routes.Assets.at("private/profiles/andrea.jpg").url
-    case "National Institutes of Health" => routes.Assets.at("private/profiles/nih.jpg").url
-    case "National Institute of Child Health and Human Development" => routes.Assets.at("private/profiles/nih.jpg").url
-    case "National Science Foundation" => routes.Assets.at("private/profiles/nsf.png").url
-    case "Databrary" => routes.Assets.at("private/profiles/databrary.png").url
-    case "New York University" => routes.Assets.at("private/profiles/nyu.jpg").url
-    case _ => ""
-  }
-=======
   def avatar(party : Party, size : Int = 64) =
     routes.PartyHtml.avatar(party.id, size)
->>>>>>> 6d3b0411
 
   def permissionToRole(permission : models.Permission.Value) = permission match {
     case Permission.ADMIN => "Investigator"
