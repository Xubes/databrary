--- conflicted
+++ resolved
@@ -60,16 +60,15 @@
   def plainText(text: String = "") =
     raw("<p>"+text.split("\\r?\\n").mkString("</p><p>")+"</p>")
 
-<<<<<<< HEAD
+  def gravatarUrlByEmail(email: String = "none", size: Int = 64) = {
+    "http://gravatar.com/avatar/"+md5(email.toLowerCase.replaceAll("\\s+", "")).hash+"?s="+size+"&d=mm"
+
+  def gravatarUrlByEmail(email: String = "none", size: Int = 64) =
   def plainTextSummary(text: String = "", length: Int = 1000) = {
     raw("<p>"+text.split("\\r?\\n").slice(0, length).mkString("</p><p>")+"</p>")
   }
 
   def gravatarUrlByEmail(email: String = "none", size: Int = 64) = {
-=======
-  def gravatarUrlByEmail(email: String = "none", size: Int = 64) =
->>>>>>> 220b3723
-    "http://gravatar.com/avatar/"+md5(email.toLowerCase.replaceAll("\\s+", "")).hash+"?s="+size+"&d=mm"
 
   def gravatarUrlByParty(party: Party, size: Int = 64) = {
     dbrary.cast[Account](party) match {
