<aside class="browser_list cf">
<<<<<<< HEAD
    <button
    ng-click="toggleExpand()"
    ng-class="expanderClasses(data)"
    ng-if="browser.data != data">X</button>

    <ul ng-if="browser.getItemExpand(data) || browser.data == data">
        <li ng-if="!data.items[0]">There are no items matching these groups.</li>

        <li ng-repeat="item in data.items">
=======
    <browser-filter ng-if="data.select"></browser-filter>

    <ul ng-if="data.items[0]">
        <li ng-repeat="item in data.items" ng-click="setItemSelect(item)">
>>>>>>> 2c7312ab
            <ng-include src="getInclude()"></ng-include>
        </li>
    </ul>
</aside><|MERGE_RESOLUTION|>--- conflicted
+++ resolved
@@ -1,5 +1,5 @@
 <aside class="browser_list cf">
-<<<<<<< HEAD
+    <browser-filter ng-if="data.select"></browser-filter>
     <button
     ng-click="toggleExpand()"
     ng-class="expanderClasses(data)"
@@ -8,13 +8,7 @@
     <ul ng-if="browser.getItemExpand(data) || browser.data == data">
         <li ng-if="!data.items[0]">There are no items matching these groups.</li>
 
-        <li ng-repeat="item in data.items">
-=======
-    <browser-filter ng-if="data.select"></browser-filter>
-
-    <ul ng-if="data.items[0]">
         <li ng-repeat="item in data.items" ng-click="setItemSelect(item)">
->>>>>>> 2c7312ab
             <ng-include src="getInclude()"></ng-include>
         </li>
     </ul>
