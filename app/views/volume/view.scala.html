--- conflicted
+++ resolved
@@ -68,36 +68,15 @@
 	</div>
 
 	<section id="metadata" class="tabset">
-<<<<<<< HEAD
-		<div id="highlights" class="view">
-			<h2 class='tab' data-message="All media in the Highlights tab is available for public use and sharing.">
-				Highlights</h2>
-
-		</div>
-
-=======
->>>>>>> 120348e7
 		<div id="media" class="view">
 			<h2 class='tab' data-message="The <strong>Files tab</strong> lists top-level media and documents asscoiated with this study.">Files</h2>
 
-<<<<<<< HEAD
-			@widget.thumbList(assets.getOrElse('v', Nil))
-			@widget.thumbList(assets.getOrElse('i', Nil))
-			@widget.thumbList(assets.getOrElse('a', Nil))
-		</div>
-
-		<div id="documents" class="view">
-			<h2 class='tab' data-message="The Documents tab lists non-media files associated with the current study.">
-				Documents</h2>
-			@widget.assetList(assets.getOrElse('o', Nil))
-=======
-            @widget.thumbList(excerpts.getOrElse("video", Nil), assetMap.getOrElse("video", Nil))
-            @widget.thumbList(excerpts.getOrElse("image", Nil), assetMap.getOrElse("image", Nil))
-            @widget.thumbList(excerpts.getOrElse("audio", Nil), assetMap.getOrElse("audio", Nil))
+		@widget.thumbList(assets.getOrElse('v', Nil))
+		@widget.thumbList(assets.getOrElse('i', Nil))
+		@widget.thumbList(assets.getOrElse('a', Nil))
 
             <h3>Documents</h3>
-            @widget.assetList(assets)
->>>>>>> 120348e7
+	    @widget.assetList(assets.getOrElse('o', Nil))
 		</div>
 
 		<div id="publications" class="view">
