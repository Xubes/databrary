--- conflicted
+++ resolved
@@ -6,38 +6,14 @@
         FieldConstructor(widget.tag.labeledFieldConstructor.f)
     }
 
-<<<<<<< HEAD
 @widget.template.crud(target.fold(_ => "Upload Asset", "Edit Asset: " + _.name)) {
-        @widget.tag.form(target.fold(
-            container => routes.Asset.upload(container.volumeId, container.id),
-            asset => routes.Asset.change(asset.volumeId, asset.id)),
-            'enctype -> "multipart/form-data") {
-            @widget.tag.inputText(form("name"), 'placeholder -> "Title", '_class -> "big")
-            @widget.tag.textarea(form("body"), 'placeholder -> "Description")
-            @widget.tag.inputText(form("offset"), 'placeholder -> "Offset in seconds", 'class -> "half")
-
-            @if(controllers.Asset.formForFile(form, target)) {
-                @widget.enumSelect(form("classification"), Classification)
-                @widget.tag.inputFile(form("file"))
-
-		@if(request.access >= Permission.ADMIN) {
-                    <fieldset>
-                        <legend>Admin Options</legend>
-                        @widget.tag.select(form("format"), Seq(("", "")) ++: AssetFormat.getAll.map(f => (f.id.toString, f.extension.fold("")("." + _ + "  ||  ") + f.name)))
-                        @widget.tag.inputText(form("localfile"), 'placeholder -> "Local location (overridden by file upload)")
-                    </fieldset>
-=======
-@widget.template.crud(target.fold(_ => "Upload Asset", "Edit Asset: " + _.link.name)) {
-}
-
-@widget.template.crud(target.fold(_ => "Upload Asset", "Edit Asset: " + _.link.name)) {
-    @widget.panel.form(target.fold(_ => "", _.link.name), target.fold(_ => "Upload Asset", _ => "Edit Asset")) {
+    @widget.panel.form(target.fold(_ => "", _.name), target.fold(_ => "Upload Asset", _ => "Edit Asset")) {
         <div class="col-full">
             @widget.formErrors(form)
 
             @widget.tag.form(target.fold(
             container => routes.Asset.upload(container.volumeId, container.id),
-            link => routes.Asset.change(link.volumeId, link.slotId, link.assetId)), 'enctype -> "multipart/form-data") {
+            asset => routes.Asset.change(asset.volumeId, asset.id)), 'enctype -> "multipart/form-data") {
 
                 @widget.tag.inputText(form("name"), 'placeholder -> "Title", '_class -> "big")
                 @widget.tag.textarea(form("body"), 'placeholder -> "Description")
@@ -50,11 +26,10 @@
                     @if(request.access >= Permission.ADMIN) {
                         <fieldset>
                             <legend>Admin Options</legend>
-                            @widget.tag.select(form("format"), Seq(("", "")) ++: AssetFormat.getAll(true).map(f => (f.id.toString, f.extension.fold("")("." + _ + "  ||  ") + f.name)))
+                            @widget.tag.select(form("format"), Seq(("", "")) ++: AssetFormat.getAll.map(f => (f.id.toString, f.extension.fold("")("." + _ + "  ||  ") + f.name)))
                             @widget.tag.inputText(form("localfile"), 'placeholder -> "Local location (overridden by file upload)")
                         </fieldset>
                     }
->>>>>>> ce428ad3
                 }
 
                 <button type='submit' class="button">@target.fold(_ => "Upload", _ => "Change")</button>
