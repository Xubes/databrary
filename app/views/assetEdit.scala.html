@(link : AssetLink, form : controllers.Asset.EditForm)(implicit request : SiteRequest[_])

@template.crud("Edit Asset: " + link.toString()) {
    <article>
        <h1>@link.toString()</h1>

        @helper.form(routes.Asset.change(link.containerId, link.assetId)) {
            @helper.inputText(form("title"))
            @helper.textarea(form("description"), 'cols -> 80, 'rows -> 4)

<<<<<<< HEAD
            @if(controllers.Asset.formForFile(form)) {
                @widget.enumSelect(form("consent"), Consent)
                @helper.inputDate(form("date"))
            }

            <button type='submit'>Change</button>
        }

        @widget.formErrors(form)
    </article>
=======
		@if(controllers.Asset.formForFile(form)) {
		}
		<button type='submit'>Change</button>
	}
	@formErrors(form)
>>>>>>> 6c4f8058
}<|MERGE_RESOLUTION|>--- conflicted
+++ resolved
@@ -8,10 +8,7 @@
             @helper.inputText(form("title"))
             @helper.textarea(form("description"), 'cols -> 80, 'rows -> 4)
 
-<<<<<<< HEAD
             @if(controllers.Asset.formForFile(form)) {
-                @widget.enumSelect(form("consent"), Consent)
-                @helper.inputDate(form("date"))
             }
 
             <button type='submit'>Change</button>
@@ -19,11 +16,4 @@
 
         @widget.formErrors(form)
     </article>
-=======
-		@if(controllers.Asset.formForFile(form)) {
-		}
-		<button type='submit'>Change</button>
-	}
-	@formErrors(form)
->>>>>>> 6c4f8058
 }