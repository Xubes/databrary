@(slot : models.Slot, commentForm : controllers.Slot.CommentForm = controllers.Slot.commentForm)(implicit request : RequestObject[Slot]#Site[_])

<<<<<<< HEAD
    @template.crud("Session: " + slot.pageName) {
        <div class="row">
            <div class="description col-desktop-6 push-desktop-2 col-laptop-6 col-tablet-6 col-mobile-6">
                <div class="siderim">
                    <h2>Metadata</h2>

                    <dl class="measures">
                        @slot.container.date.map { _ =>
                            <dt>Data collected</dt>
                            <dd><time>@display.date(slot)</time></dd>
                        }

			@if(slot.consent != Consent.NONE) {
                        <dt>Release level</dt>
                        <dd>@Consent.description(slot.consent)</dd>
			}
                    </dl>
                </div>

                @widget.participantList(slot, Async.wait(slot.records))
            </div>

            <div class="extended col-desktop-6 col-laptop-6 col-tablet-3 col-mobile-6">
                @widget.assetFrame(Async.wait(slot.assets))
            </div>
        </div>

        <div class="row">
        @region.comments(Some(slot), Some((routes.Slot.comment(slot.volumeId, slot.id), commentForm)), Async.wait(slot.comments(true)))
        @region.tags(slot)
        </div>
    }
=======
@widget.template.crud("Session: " + slot.pageName) {
    @widget.panel.slot(slot)
    @widget.panel.browser(slot.volume) @*participant view, restricted to slot.records.filter(participants)*@
    @widget.panel.materials(slot.assets)()
    @widget.panel.tags(slot)
    @widget.panel.comments(Some(slot), Some((routes.Slot.comment(slot.volumeId, slot.id), commentForm)), slot.comments(true))
}
>>>>>>> 7c998f07
<|MERGE_RESOLUTION|>--- conflicted
+++ resolved
@@ -1,44 +1,9 @@
 @(slot : models.Slot, commentForm : controllers.Slot.CommentForm = controllers.Slot.commentForm)(implicit request : RequestObject[Slot]#Site[_])
 
-<<<<<<< HEAD
-    @template.crud("Session: " + slot.pageName) {
-        <div class="row">
-            <div class="description col-desktop-6 push-desktop-2 col-laptop-6 col-tablet-6 col-mobile-6">
-                <div class="siderim">
-                    <h2>Metadata</h2>
-
-                    <dl class="measures">
-                        @slot.container.date.map { _ =>
-                            <dt>Data collected</dt>
-                            <dd><time>@display.date(slot)</time></dd>
-                        }
-
-			@if(slot.consent != Consent.NONE) {
-                        <dt>Release level</dt>
-                        <dd>@Consent.description(slot.consent)</dd>
-			}
-                    </dl>
-                </div>
-
-                @widget.participantList(slot, Async.wait(slot.records))
-            </div>
-
-            <div class="extended col-desktop-6 col-laptop-6 col-tablet-3 col-mobile-6">
-                @widget.assetFrame(Async.wait(slot.assets))
-            </div>
-        </div>
-
-        <div class="row">
-        @region.comments(Some(slot), Some((routes.Slot.comment(slot.volumeId, slot.id), commentForm)), Async.wait(slot.comments(true)))
-        @region.tags(slot)
-        </div>
-    }
-=======
 @widget.template.crud("Session: " + slot.pageName) {
     @widget.panel.slot(slot)
     @widget.panel.browser(slot.volume) @*participant view, restricted to slot.records.filter(participants)*@
     @widget.panel.materials(slot.assets)()
     @widget.panel.tags(slot)
     @widget.panel.comments(Some(slot), Some((routes.Slot.comment(slot.volumeId, slot.id), commentForm)), slot.comments(true))
-}
->>>>>>> 7c998f07
+}