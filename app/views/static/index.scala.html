--- conflicted
+++ resolved
@@ -1,39 +1,9 @@
 @(implicit request: SiteRequest[_])
 
-<<<<<<< HEAD
 <section id="carousel" class="carousel" ng-init="$parent.disableSidebar()">
     <div class="carousel_panels" carousel>
         <div class="carousel_panel" id="panel_8">
-            <img style="position: relative; top: -100px;" src="@routes.Volume.thumb(models.Volume.asId(8))">
-=======
-@widget.template.static("An Open Data Library for Developmental Science", sidebar = false) {
-    <section id="carousel" class="carousel">
-        <div class="carousel_panels" carousel>
-            <div class="carousel_panel" id="panel_8">
                 <img style="position: relative; top: -100px;" src="@routes.VolumeController.thumb(models.Volume.asId(8))">
-            </div>
-            <div class="carousel_panel" id="panel_2">
-                <img src="@routes.Assets.at("private/carousel/carousel-2.jpg")">
-            </div>
-            <div class="carousel_panel" id="panel_2a">
-                <img src="@routes.Assets.at("private/carousel/carousel-7.jpg")">
-            </div>
-            <div class="carousel_panel" id="panel_3">
-                <img src="@routes.Assets.at("private/carousel/carousel-3.jpg")">
-            </div>
-            <div class="carousel_panel" id="panel_4">
-                <img src="@routes.VolumeController.thumb(models.Volume.asId(2))">
-            </div>
-            <div class="carousel_panel" id="panel_6">
-                <img src="@routes.Assets.at("private/carousel/carousel-5.jpg")">
-            </div>
-            <div class="carousel_panel" id="panel_6a">
-                <img src="@routes.Assets.at("private/carousel/carousel-8.jpg")">
-            </div>
-            <div class="carousel_panel" id="panel_7">
-                <img src="@routes.Assets.at("private/carousel/carousel-6.jpg")">
-            </div>
->>>>>>> 0c487dc2
         </div>
         <div class="carousel_panel" id="panel_2">
             <img src="@routes.Assets.at("private/carousel/carousel-2.jpg")">
@@ -45,7 +15,7 @@
             <img src="@routes.Assets.at("private/carousel/carousel-3.jpg")">
         </div>
         <div class="carousel_panel" id="panel_4">
-            <img src="@routes.Volume.thumb(models.Volume.asId(2))">
+                <img src="@routes.VolumeController.thumb(models.Volume.asId(2))">
         </div>
         <div class="carousel_panel" id="panel_6">
             <img src="@routes.Assets.at("private/carousel/carousel-5.jpg")">
@@ -63,21 +33,12 @@
     </div>
 </section>
 
-<<<<<<< HEAD
 <section>
     <div class="row">
         <div class="box_minor col-desktop-5 col-laptop-4 col-tablet-3 col-mobile-6">
-                <h2 class="box_minor_header"><a href="@controllers.Volume.routes.html.search">Explore</a></h2>
+                <h2 class="box_minor_header"><a href="@routes.VolumeHtml.search">Explore</a></h2>
             <p>Databrary is a repository of discoveries waiting to happen. Dig into the diverse source materials of developmental researchers world-wide. Spark your ideas, engage your students, and learn about behavior and development.</p>
         </div>
-=======
-    <section>
-        <div class="row">
-            <div class="box_minor col-desktop-5 col-laptop-4 col-tablet-3 col-mobile-6">
-                <h2 class="box_minor_header"><a href="@routes.VolumeHtml.search">Explore</a></h2>
-                <p>Databrary is a repository of discoveries waiting to happen. Dig into the diverse source materials of developmental researchers world-wide. Spark your ideas, engage your students, and learn about behavior and development.</p>
-            </div>
->>>>>>> 0c487dc2
 
         <div class="box_minor col-desktop-5 col-laptop-4 col-tablet-3 col-mobile-6">
             <h2 class="box_minor_header"><a href="@routes.Static.page("about")">Discover</a></h2>
