@(slot : Slot, editForm : controllers.Slot.SlotForm)(implicit request : SiteRequest[_])

@template.crud("Edit Slot: " + slot.toString()) {
    <article>
        <h1>@slot.toString()</h1>

<<<<<<< HEAD
        @helper.form(routes.Slot.change(slot.id)) {
            @helper.inputText(editForm("ident"))

            <button type='submit'>Change</button>

            @widget.formErrors(editForm)
        }
    </article>
=======
	@helper.form(routes.Slot.change(slot.id)) {
		@enumSelect(editForm("consent"), Consent)
		@helper.inputDate(editForm("date"))
		<button type='submit'>Change</button>
	}
	@formErrors(editForm)
>>>>>>> 6c4f8058
}<|MERGE_RESOLUTION|>--- conflicted
+++ resolved
@@ -4,21 +4,11 @@
     <article>
         <h1>@slot.toString()</h1>
 
-<<<<<<< HEAD
-        @helper.form(routes.Slot.change(slot.id)) {
-            @helper.inputText(editForm("ident"))
-
-            <button type='submit'>Change</button>
-
-            @widget.formErrors(editForm)
-        }
-    </article>
-=======
 	@helper.form(routes.Slot.change(slot.id)) {
-		@enumSelect(editForm("consent"), Consent)
+		@widget.enumSelect(editForm("consent"), Consent)
 		@helper.inputDate(editForm("date"))
 		<button type='submit'>Change</button>
 	}
-	@formErrors(editForm)
->>>>>>> 6c4f8058
+	@widget.formErrors(editForm)
+    </article>
 }