@(party : Party)(implicit request : SiteRequest[_])

@crud.partyHeader(party)

<div class="modal_content">
    <div class="row">
        <section class="personal column_left">
        @dbrary.cast[Account](party).map { a =>
            <img src="@display.gravatarUrlByEmail(a.email, 144)" alt="party.name" class="avatar">

            <div class="connect">
                <h2>Connect</h2>

                <ul class="flat">
                    @if(request.identity.access >= Permission.VIEW) {
                        @if(a.email != "") {
                            <li><a href="mailto:@a.email" title="Email @party.name"><img src="@routes.Assets.at("images/social/16px/email.png")" alt="Email @party.name">@a.email</a></li>
                        }
                    }

                    @party.orcid.map { o =>
                        <li><a href="@o.uri" title="@party.name on ORCID"><img src="@routes.Assets.at("images/social/16px/orcid.png")" alt="@party.name on ORCID">@o.toString</a></li>
                    }
                </ul>
            </div>
        }

        @if(party.authorizeParents().nonEmpty) {
            <div class="memberships">
                <h2>Memberships</h2>

                <ul class="flat">
                @party.authorizeParents().map { t =>
                    <li>@display(t.parent)</li>
                }
                </ul>
            </div>
        }

        @if(party.authorizeChildren().nonEmpty) {
            <div class="memberships">
            @if(dbrary.cast[Account](party)) { <h2>Dependents</h2> } else { <h2>Members</h2> }

                <ul class="flat">
                @party.authorizeChildren().map { t =>
                    <li>@display(t.child)</li>
                }
                </ul>
            </div>
        }
        </section>

        <div class="content column_right">
<<<<<<< HEAD
            <h2>Studies</h2>
            @party.volumeAccess(Permission.CONTRIBUTE).map { a =>
                @widget.volumeSmall(a.volume)
            }
=======
			<section class="study_list">
				<h2>Studies</h2>

				@party.studyAccess(Permission.CONTRIBUTE).map { a =>
					@widget.studySmall(a.study)
				}
			</section>
>>>>>>> 217fdfe6

            <div class="row">
            @region.comments(None, dbrary.cast[Account](party).fold(Nil : Seq[models.Comment])(_.comments))
            </div>
        </div>
    </div>
</div><|MERGE_RESOLUTION|>--- conflicted
+++ resolved
@@ -51,20 +51,13 @@
         </section>
 
         <div class="content column_right">
-<<<<<<< HEAD
-            <h2>Studies</h2>
-            @party.volumeAccess(Permission.CONTRIBUTE).map { a =>
-                @widget.volumeSmall(a.volume)
-            }
-=======
 			<section class="study_list">
 				<h2>Studies</h2>
 
-				@party.studyAccess(Permission.CONTRIBUTE).map { a =>
-					@widget.studySmall(a.study)
+				@party.volumeAccess(Permission.CONTRIBUTE).map { a =>
+					@widget.volumeSmall(a.volume)
 				}
 			</section>
->>>>>>> 217fdfe6
 
             <div class="row">
             @region.comments(None, dbrary.cast[Account](party).fold(Nil : Seq[models.Comment])(_.comments))
