--- conflicted
+++ resolved
@@ -160,14 +160,9 @@
   case class RootMember[R[_] <: SiteRequest[_]](access : Permission.Value) extends AccessCheck[R](_.member >= access)
   case class RootAccess[R[_] <: SiteRequest[_]](permission : Permission.Value = Permission.ADMIN) extends AccessCheck[R](_.permission >= permission)
 
-<<<<<<< HEAD
   def access(access : Permission.Value) = auth andThen Access[SiteRequest.Auth](access)
+  def rootMember(permission : Permission.Value = Permission.ADMIN) = auth andThen RootMember[SiteRequest.Auth](permission)
   def rootAccess(permission : Permission.Value = Permission.ADMIN) = auth andThen RootAccess[SiteRequest.Auth](permission)
-=======
-  def access(access : Permission.Value) = auth ~> Access[SiteRequest.Auth](access)
-  def rootMember(permission : Permission.Value = Permission.ADMIN) = auth ~> RootMember[SiteRequest.Auth](permission)
-  def rootAccess(permission : Permission.Value = Permission.ADMIN) = auth ~> RootAccess[SiteRequest.Auth](permission)
->>>>>>> 6a1c9a32
 }
 
 private[controllers] abstract class FormException(form : Form[_], status : Results.Status = Results.BadRequest)
