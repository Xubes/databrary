--- conflicted
+++ resolved
@@ -39,13 +39,8 @@
 }
 
 object UserAction {
-<<<<<<< HEAD
   def apply(block : UserRequest[AnyContent] => Result) : Action[AnyContent] =
-    SiteAction(_ => Login.needLogin, block(_))
-=======
-  def apply(block : UserRequest[AnyContent] => Result) : Action[AnyContent] = 
     SiteAction(_ => Login.needLogin, block)
->>>>>>> 9e2f3240
 }
 
 class SiteController extends Controller {
