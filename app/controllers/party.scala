--- conflicted
+++ resolved
@@ -39,17 +39,6 @@
 
   protected val passwordInputMapping : Mapping[Option[String]]
   type PasswordMapping = Mapping[Option[String]]
-<<<<<<< HEAD
-  val passwordMapping : PasswordMapping =
-    tuple(
-      "once" -> optional(text(7)),
-      "again" -> text
-    ).verifying(Messages("password.again"), pa => pa._1.fold(true)(_ == pa._2))
-      .transform[Option[String]](
-        _._1.map(BCrypt.hashpw(_, BCrypt.gensalt)),
-        _.map(_ => "") -> ""
-      )
-=======
   def passwordMapping : PasswordMapping = 
     passwordInputMapping
     .transform[Option[String]](
@@ -59,7 +48,6 @@
 
   protected def AdminAction(i : models.Party.Id, delegate : Boolean = true) =
     Action(Some(i), if (delegate) Some(Permission.ADMIN) else None)
->>>>>>> 7e7fff1a
 
   protected def adminAccount(implicit request : Request[_]) : Option[Account] =
     request.obj.party.account.filter(_ === request.identity || request.superuser)
@@ -126,47 +114,9 @@
   )
 }
 
-<<<<<<< HEAD
-  object html {
-    def view(i : models.Party.Id) = Action(Some(i), Some(Permission.NONE)).async { implicit request =>
-      val party = request.obj.party
-      for {
-        parents <- party.authorizeParents()
-        children <- party.authorizeChildren()
-        vols <- party.volumeAccess
-        fund <- party.funding
-        comments <- party.account.fold[Future[Seq[Comment]]](macros.Async(Nil))(_.comments)
-      } yield (Ok(views.html.party.view(parents, children, vols, fund, comments)))
-    }
-
-    private[this] def viewEdit(editForm : Option[EditForm] = None)(implicit request : Request[_]) =
-      views.html.party.edit(editForm.getOrElse(formFill))
-
-    private[this] def viewAdmin(
-      status : Status,
-      authorizeChangeForm : Option[(models.Party,AuthorizeForm)] = None,
-      authorizeWhich : Option[Boolean] = None,
-      authorizeSearchForm : Form[String] = authorizeSearchForm,
-      authorizeResults : Seq[(models.Party,AuthorizeForm)] = Seq())(
-      implicit request : Request[_]) = {
-      val authorizeChange = authorizeChangeForm.map(_._1.id)
-      request.obj.party.authorizeChildren(true).flatMap { children =>
-      request.obj.party.authorizeParents(true).map { parents =>
-        val authorizeForms = children
-          .filter(t => authorizeChange.fold(true)(_ === t.childId))
-          .map(t => (t.child, authorizeFormFill(t))) ++
-          authorizeChangeForm
-        status(views.html.party.authorize(parents, authorizeForms, authorizeWhich, authorizeSearchForm, authorizeResults))
-      }}
-    }
-
-    private def AdminAction(i : models.Party.Id, delegate : Boolean = true) =
-      Action(Some(i), if (delegate) Some(Permission.ADMIN) else None)
-=======
 private[controllers] object PartyController extends PartyController {
   protected val passwordInputMapping = optional(text(7))
 }
->>>>>>> 7e7fff1a
 
 object PartyHtml extends PartyController {
   protected val passwordInputMapping =
@@ -238,24 +188,9 @@
     })
   }
 
-<<<<<<< HEAD
-    def authorizeSearch(id : models.Party.Id, apply : Boolean) = AdminAction(id).async { implicit request =>
-      val form = authorizeSearchForm.bindFromRequest
-      form.fold(
-        form => viewAdmin(BadRequest, authorizeWhich = Some(apply), authorizeSearchForm = form),
-        name =>
-          models.Party.searchForAuthorize(name, request.obj.party).flatMap { res =>
-          viewAdmin(Ok, authorizeWhich = Some(apply), authorizeSearchForm = form,
-            authorizeResults = res.map(e => (e, authorizeForm.fill(
-              if (apply) (Permission.NONE, Permission.NONE, true, None)
-              else (Permission.NONE, Permission.NONE, false, Some((new Date).plus(maxExpiration)))))))
-          }
-      )
-=======
   def authorizeDelete(id : models.Party.Id, child : models.Party.Id) = AdminAction(id).async { implicit request =>
     models.Authorize.delete(child, id).map { _ =>
       Redirect(routes.PartyHtml.admin(id))
->>>>>>> 7e7fff1a
     }
   }
 
