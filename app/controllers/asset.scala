package controllers

import scala.concurrent.Future
import play.api._
import          Play.current
import          mvc._
import          data._
import          i18n.Messages
import          libs.Files.TemporaryFile
import          libs.iteratee.Enumerator
import          libs.concurrent.Execution.Implicits.defaultContext
import macros._
import macros.async._
import dbrary._
import site._
import models._

private[controllers] sealed class AssetController extends ObjectController[Asset] {
  protected def action(i : models.Asset.Id, p : Permission.Value) =
    RequestObject.check(models.Asset.get(i)(_), p)

  protected def Action(i : models.Asset.Id, p : Permission.Value) =
    SiteAction andThen action(i, p)

<<<<<<< HEAD
  def update(o : models.Asset.Id) =
    Action(o, Permission.EDIT).async { implicit request =>
      val form = new AssetController.ChangeForm()._bind
      for {
	container <- form.container.get.mapAsync(
	  Container.get(_).map(_.getOrElse(form.container.withError("Invalid container ID")._throw)))
	_ <- request.obj.change(classification = form.classification.get, name = form.name.get)
	_ <- container.foreachAsync(request.obj.link(_, form.position.get))
      } yield (result(request.obj))
    }

  private[controllers] def assetResult(asset : BackedAsset, saveAs : Option[String] = None)(implicit request : SiteRequest[_]) : Future[Result] = {
=======
  private[controllers] def assetResult(asset : BackedAsset, saveAs : Option[String] = None)(implicit request : SiteRequest[_]) : Future[SimpleResult] = {
>>>>>>> 7710d0cc
    val tag = asset.etag
    /* Assuming assets are immutable, any if-modified-since header is good enough */
    if (HTTP.notModified(tag, new Timestamp(0)))
      async(NotModified)
    else for {
      data <- store.Asset.read(asset)
      date = store.Asset.timestamp(asset)
    } yield {
      val size = data.size
      val range = if (request.headers.get(IF_RANGE).forall(HTTP.unquote(_).equals(tag)))
          request.headers.get(RANGE).flatMap(HTTP.parseRange(_, size))
        else
          None
      val subdata = range.fold(data)((data.range _).tupled)
      val headers = Seq[Option[(String, String)]](
        Some(CONTENT_LENGTH -> subdata.size.toString),
        range.map(r => CONTENT_RANGE -> ("bytes " + (if (r._1 >= size) "*" else r._1.toString + "-" + r._2.toString) + "/" + size.toString)),
        Some(CONTENT_TYPE -> asset.format.mimetype),
        saveAs.map(name => CONTENT_DISPOSITION -> ("attachment; filename=" + HTTP.quote(name + asset.format.extension.fold("")("." + _)))),
        Some(LAST_MODIFIED -> HTTP.date(new Timestamp(date))),
        Some(ETAG -> HTTP.quote(tag)),
        Some(CACHE_CONTROL -> "max-age=31556926, private") /* this needn't be private for public data */
      ).flatten
        Result(
          header = ResponseHeader(range.fold(OK)(r => if (r._1 >= size) REQUESTED_RANGE_NOT_SATISFIABLE else PARTIAL_CONTENT),
            Map(headers : _*)),
          body = subdata)
      }
  }

  private def set(asset : Asset, form : AssetController.AssetForm)(implicit request : SiteRequest[_]) =
    for {
      container <- form.container.get.mapAsync(Container.get(_).map(_ getOrElse
	form.container.withError("object.invalid", "container")._throw))
      _ <- asset.change(name = form.name.get, classification = form.classification.get)
      sa <- container.mapAsync(asset.link(_, form.position.get))
      _ <- form.excerpt.get.foreachAsync { c =>
	if (c.exists(_ < asset.classification)) form.excerpt.withError("asset.excerpt.invalid")._throw
	else Excerpt.set(asset, Range.full, c)
      }
    } yield (sa.fold(result(asset))(SlotAssetController.result _))

  def update(o : models.Asset.Id) =
    Action(o, Permission.EDIT).async { implicit request =>
      val form = new AssetController.ChangeForm()._bind
      set(request.obj, form)
    }

  private def create(form : AssetController.AssetUploadForm) : Future[Asset] = {
    implicit val request = form.request
    val adm = request.access.isAdmin
    val ifmt = form.format.get.filter(_ => adm).flatMap(AssetFormat.get(_))
    val (file, fmt, fname) =
      form.file.get.fold[(TemporaryFile, AssetFormat, Option[String])] {
	/* local file handling, for admin only: */
	val file = store.Stage.file(form.localfile.get.filter(_ => adm) getOrElse
	  form.file.withError("error.required")._throw)
	val name = file.getName
	if (!file.isFile)
	  form.localfile.withError("File not found")._throw
	val ffmt = ifmt orElse AssetFormat.getFilename(name) getOrElse
	  form.format.withError("file.format.unknown", "unknown")._throw
	(store.TemporaryFileLinkOrCopy(file), ffmt, Some(name))
      } { file =>
	val ffmt = ifmt orElse AssetFormat.getFilePart(file) getOrElse
	  form.file.withError("file.format.unknown", file.contentType.getOrElse("unknown"))._throw
	(file.ref, ffmt, Maybe(file.filename).opt)
      }
    for {
      asset <- fmt match {
	case fmt : TimeseriesFormat if adm && form.timeseries.get =>
	  val probe = media.AV.probe(file.file)
	  models.Asset.create(form.volume, fmt, form.classification.get.getOrElse(Classification(0)), probe.duration, fname, file)
	case _ =>
	  if (fmt.isTranscodable) try {
	    media.AV.probe(file.file)
	  } catch { case e : media.AV.Error =>
	    form.file.withError("file.invalid", e.getMessage)._throw
	  }
	  models.Asset.create(form.volume, fmt, form.classification.get.getOrElse(Classification(0)), fname, file)
      }
      _ = if (fmt.isTranscodable && !form.timeseries.get)
	store.Transcode.start(asset)
    } yield (asset)
  }

  def upload(v : models.Volume.Id) =
    VolumeHtml.Action(v, Permission.CONTRIBUTE).async { implicit request =>
      val form = new AssetController.UploadForm()._bind
      create(form).flatMap(set(_, form))
    }

  def replace(o : models.Asset.Id) =
    Action(o, Permission.CONTRIBUTE).async { implicit request =>
      val form = new AssetController.ReplaceForm()._bind
      for {
	done <- request.obj.isSuperseded
	_ = if (done) form.withGlobalError("file.superseded")._throw
	asset <- create(form)
	_ <- asset.supersede(request.obj)
	r <- set(asset, form)
      } yield (r)
    }

  def remove(a : models.Asset.Id) = Action(a, Permission.EDIT).async { implicit request =>
    for {
      _ <- request.obj.unlink
    } yield (result(request.obj))
  }
}

object AssetController extends AssetController {
  sealed abstract class AssetForm(action : Call)(implicit val request : RequestObject.Site[_])
    extends HtmlForm[AssetForm](action,
      views.html.asset.edit(_)) {
    def actionName : String
    def formName : String = actionName + " Asset"
    def volume : Volume

    val name = Field(OptionMapping(Mappings.maybeText))
    val classification = Field(OptionMapping(Mappings.enum(Classification)))
    val container = Field(Forms.optional(Forms.of[Container.Id]))
    val position = Field(Forms.optional(Forms.of[Offset]))
    val excerpt = Field(OptionMapping(Forms.optional(Mappings.enum(Classification))))
  }

  sealed trait AssetUpdateForm extends AssetForm {
    def asset : Asset
    def volume = asset.volume
  }

  final class ChangeForm(implicit request : Request[_])
    extends AssetForm(routes.AssetHtml.update(request.obj.id))
    with AssetUpdateForm {
    def actionName = "Update"
    override def formName = "Edit Asset"
    def asset = request.obj
    name.fill(Some(request.obj.name))
    classification.fill(Some(request.obj.classification))
    container.fill(None)
    position.fill(None)
  }

  sealed trait AssetUploadForm extends AssetForm {
    val format = Field(Forms.optional(Forms.of[AssetFormat.Id]))
    val timeseries = Field(Forms.boolean)
    val localfile = Field(Forms.optional(Forms.nonEmptyText))
    val file = OptionalFile()
  }

  final class UploadForm(implicit request : VolumeController.Request[_])
    extends AssetForm(routes.AssetHtml.upload(request.obj.id))
    with AssetUploadForm {
    def actionName = "Upload"
    def volume = request.obj
    classification.fill(Some(Classification.IDENTIFIED))
  }

  final class ReplaceForm(implicit request : Request[_])
    extends AssetForm(routes.AssetHtml.replace(request.obj.id))
    with AssetUpdateForm with AssetUploadForm {
    def actionName = "Replace"
    def asset = request.obj
    name.fill(Some(request.obj.name))
    classification.fill(Some(request.obj.classification))
    container.fill(None)
    position.fill(None)
  }
}

object AssetHtml extends AssetController with HtmlController {
  import AssetController._

  def view(o : models.Asset.Id) = Action(o, Permission.VIEW).async { implicit request =>
    request.obj.slot.map(_.fold[Result](
      throw NotFoundException /* TODO */)(
      sa => Redirect(sa.inContainer.pageURL)))
  }

  def edit(o : models.Asset.Id) =
    Action(o, Permission.EDIT).async { implicit request =>
      new ChangeForm().Ok
    }

  def create(v : models.Volume.Id, c : Option[Container.Id], pos : Option[Offset]) =
    VolumeHtml.Action(v, Permission.CONTRIBUTE).async { implicit request =>
      val form = new UploadForm()
      form.container.fill(c)
      form.position.fill(pos)
      form.Ok
    }

  def transcode(a : models.Asset.Id, stop : Boolean = false) =
    (SiteAction.rootAccess(Permission.ADMIN) andThen action(a, Permission.EDIT)) { implicit request =>
      if (stop) store.Transcode.stop(request.obj.id)
      else      store.Transcode.start(request.obj)
      Ok("transcoding")
    }

  def formats = SiteAction.Unlocked {implicit request =>
		  Ok(views.html.asset.formats(
		  AssetFormat.getAll.toSeq.groupBy(_.mimeSubTypes._1)))
  }
}

object AssetApi extends AssetController with ApiController {
  def get(i : models.Asset.Id) = Action(i, Permission.VIEW).async { implicit request =>
    request.obj.json(request.apiOptions).map(Ok(_))
  }

  case class TranscodedForm(aid : Asset.Id) extends {
      val auth = play.api.libs.Crypto.sign(aid.toString)
    } with StructForm(routes.AssetApi.transcoded(aid, auth)) {
    val pid = Field(Forms.number)
    val res = Field(Forms.number)
    val log = Field(Forms.text)
  }

  /** Called from remote transcoding process only. */
  def transcoded(i : models.Asset.Id, auth : String) =
    play.api.mvc.Action { implicit request =>
      val form = TranscodedForm(i)._bind
      if (!auth.equals(form.auth) || form.hasErrors)
	BadRequest("")
      else {
	store.Transcode.collect(i, form.pid.get, form.res.get, form.log.get)
	Ok("")
      }
    }
}<|MERGE_RESOLUTION|>--- conflicted
+++ resolved
@@ -22,22 +22,7 @@
   protected def Action(i : models.Asset.Id, p : Permission.Value) =
     SiteAction andThen action(i, p)
 
-<<<<<<< HEAD
-  def update(o : models.Asset.Id) =
-    Action(o, Permission.EDIT).async { implicit request =>
-      val form = new AssetController.ChangeForm()._bind
-      for {
-	container <- form.container.get.mapAsync(
-	  Container.get(_).map(_.getOrElse(form.container.withError("Invalid container ID")._throw)))
-	_ <- request.obj.change(classification = form.classification.get, name = form.name.get)
-	_ <- container.foreachAsync(request.obj.link(_, form.position.get))
-      } yield (result(request.obj))
-    }
-
   private[controllers] def assetResult(asset : BackedAsset, saveAs : Option[String] = None)(implicit request : SiteRequest[_]) : Future[Result] = {
-=======
-  private[controllers] def assetResult(asset : BackedAsset, saveAs : Option[String] = None)(implicit request : SiteRequest[_]) : Future[SimpleResult] = {
->>>>>>> 7710d0cc
     val tag = asset.etag
     /* Assuming assets are immutable, any if-modified-since header is good enough */
     if (HTTP.notModified(tag, new Timestamp(0)))
