package controllers

import play.api.libs.concurrent.Execution.Implicits.defaultContext
import play.api.data._
import site._
import dbrary._
import models._

private[controllers] sealed class CommentController extends SiteController {
  def post(i : Container.Id, segment : Segment, parent : Option[Comment.Id] = None) =
<<<<<<< HEAD
    SiteAction.access(Permission.VIEW).andThen(SlotController.action(i, segment)).async { implicit request =>
=======
    (SiteAction.access(Permission.PUBLIC) ~> SlotController.action(i, segment)).async { implicit request =>
>>>>>>> 7710d0cc
      val form = new CommentController.SlotForm()._bind
      for {
	_ <- request.obj.postComment(form.text.get, parent orElse form.parent.get)(request.asInstanceOf[AuthSite])
      } yield (SlotController.result(request.obj))
    }
}

object CommentController extends CommentController {
  trait Form extends StructForm {
    val text = Field(Mappings.nonEmptyText)
    val parent = Field(OptionMapping(Forms.of[Comment.Id]))
  }
  /* annoying inheritance: */
  final class CommentForm(slot : Slot)
    extends StructForm(
      routes.CommentHtml.post(slot.containerId, slot.segment))
    with Form
  final class SlotForm(implicit request : SlotController.Request[_])
    extends AHtmlForm[SlotForm](
      routes.CommentHtml.post(request.obj.containerId, request.obj.segment),
      f => SlotHtml.show(commentForm = Some(f)))
    with Form
}

object CommentHtml extends CommentController with HtmlController

object CommentApi extends CommentController with ApiController<|MERGE_RESOLUTION|>--- conflicted
+++ resolved
@@ -8,11 +8,7 @@
 
 private[controllers] sealed class CommentController extends SiteController {
   def post(i : Container.Id, segment : Segment, parent : Option[Comment.Id] = None) =
-<<<<<<< HEAD
-    SiteAction.access(Permission.VIEW).andThen(SlotController.action(i, segment)).async { implicit request =>
-=======
-    (SiteAction.access(Permission.PUBLIC) ~> SlotController.action(i, segment)).async { implicit request =>
->>>>>>> 7710d0cc
+    SiteAction.access(Permission.PUBLIC).andThen(SlotController.action(i, segment)).async { implicit request =>
       val form = new CommentController.SlotForm()._bind
       for {
 	_ <- request.obj.postComment(form.text.get, parent orElse form.parent.get)(request.asInstanceOf[AuthSite])
