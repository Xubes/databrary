--- conflicted
+++ resolved
@@ -26,15 +26,9 @@
               <button ng-if="editing && !current.file && current.asset" class="player-action-word yellow" flow-btn>Replace File</button>
               <a ng-if="editing && !!(current.asset || current.file || current.record) && !current.pending" ng-click="current.remove()" class="player-action-icon icon trash2 button"></a>
               <a ng-href="{{current.asset.downloadRoute(false)}}" target="_self" ng-if="!!current.asset && !current.asset.pending && current.asset.checkPermission(page.permission.READ)" class="player-action-icon icon download button"></a>
-<<<<<<< HEAD
                   <button ng-if="current.canRestore()" class="paste icon" tooltip="'asset.restore' | message:current.canRestore().name" ng-click="current.restore()"></button>
                 </nav>
-            <div ng-if="!(folded && !current)" id="player-scroll" class="player-scroll">
-=======
-              <button ng-if="current.canRestore()" class="paste icon" tooltip="'asset.restore' | message:current.canRestore().name" ng-click="current.restore()"></button>
-            </nav>
             <div ng-if="!(folded || !current)" id="player-scroll" class="player-scroll" ng-style="{height:playerHeight+'px'}">
->>>>>>> 2eb97603
               <div class="player-info">
                 <h1 class="player-info-name">
                   <img ng-if="!editing && !!current.asset" ng-src="{{current.asset.icon}}" hint="format-{{current.asset.format.extension}}" class="player-info-file-icon">
