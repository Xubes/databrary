--- conflicted
+++ resolved
@@ -112,15 +112,10 @@
               </ng-form>
             </div>
 
-<<<<<<< HEAD
-            <div class="player-main-viewport">
-              <asset-display asset="track.asset" ng-if="track.asset && !replace"></asset-display>
-              <div bo-if="editing" ng-if="!track.file && (!track.asset || replace)" flow-drop flow-btn flow-drag-enter="dropClasses['over-zone'] = true"  flow-drag-leave="dropClasses['over-zone'] = false" ng-class="dropClasses" class="player-main-drop" bo-text="'material.add-drop' + (replace ? '.replace' : '') | message">
-=======
             <div class="player-main-viewport" ng-if="current.type === 'asset'">
               <asset-display asset="current.asset" ng-if="current.asset && !replace"></asset-display>
-              <div bo-if="editing" ng-if="!current.file && (!current.asset || replace)" flow-drop flow-btn class="player-main-drop" bo-text="'material.add-drop' + (replace ? '.replace' : '') | message">
->>>>>>> c6303b0a
+              <div bo-if="editing" ng-if="!current.file && (!current.asset || replace)" flow-drop flow-btn flow-drag-enter="dropClasses['over-zone'] = true"  flow-drag-leave="dropClasses['over-zone'] = false" ng-class="dropClasses" class="player-main-drop" bo-text="'material.add-drop' + (replace ? '.replace' : '') | message">
+
               </div>
             </div>
           </div>
