--- conflicted
+++ resolved
@@ -125,11 +125,7 @@
                       <input ng-switch-when="number" type="text" name="{{m}}" ng-model="current.data[m]"/>
                     </dd>
                     <dt>
-<<<<<<< HEAD
-                      <select name="add" ng-model="current.add.data" ng-options="metric.id+'' as metric.name for metric in current.addOptions()" ng-change="current.add()"/>
-=======
-                      <select class="add" name="add" ng-model="current.data.add" ng-options="metric.id+'' as metric.name for metric in current.addOptions() | orderBy:'id'" ng-change="current.add()"/>
->>>>>>> db5e00d5
+                      <select class="add" name="add" ng-model="current.add.data" ng-options="metric.id+'' as metric.name for metric in current.addOptions()" ng-change="current.add()"/>
                     </dt>
                   </dl>
                 </div>
