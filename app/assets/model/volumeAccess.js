--- conflicted
+++ resolved
@@ -1,10 +1,6 @@
-<<<<<<< HEAD
 'use strict';
 
-module.factory('VolumeAccess', [
-=======
 module.factory('volumeAccess', [
->>>>>>> aecdf4ad
 	'$resource', '$route', function ($resource, $route) {
 		return $resource('/api/volume/:id/access/:partyId', {
 			id: function () {
