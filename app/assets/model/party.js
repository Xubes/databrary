<<<<<<< HEAD
'use strict';

module.factory('Party', [
=======
module.factory('party', [
>>>>>>> aecdf4ad
	'resourceFactory', '$route', '$http', function (resource, $route, $http) {
		var party = resource('/api/party/:id', {
			id: function () {
				return ($route.current && $route.current.params.id) || undefined;
			}
		}, {
			query: {
				method: 'GET',
				isArray: false
			},
			password: {
				method: 'POST',
				url: '/api/party/:id/password'
			},
			profile: {
				method: 'GET',
				url: '/api/profile'
			},
			user: {
				method: 'GET',
				url: '/api/user'
			},
			login: {
				method: 'POST',
				url: '/api/user/login'
			},
			logout: {
				method: 'POST',
				url: '/api/user/logout'
			},
			superuserOn: {
				method: 'POST',
				url: '/api/user/superuser/on'
			},
			superuserOff: {
				method: 'POST',
				url: '/api/user/superuser/off'
			}
		}, 'party');

		party.upload = function (party, fd) {
			return $http.post('/api/party/' + party.id, fd, {
				transformRequest: angular.identity,
				headers: {
					'Content-Type': undefined
				},
			});
		};

		return party;
	}
]);<|MERGE_RESOLUTION|>--- conflicted
+++ resolved
@@ -1,10 +1,6 @@
-<<<<<<< HEAD
 'use strict';
 
-module.factory('Party', [
-=======
 module.factory('party', [
->>>>>>> aecdf4ad
 	'resourceFactory', '$route', '$http', function (resource, $route, $http) {
 		var party = resource('/api/party/:id', {
 			id: function () {
