'use strict';

module.factory('asset', [
  '$resource', '$http', function ($resource, $http) {
    var asset = $resource('/api/asset/:id');

<<<<<<< HEAD
    asset.upload = function (volume, fd) {
      return $http.post('/api/asset?volume=' + volume.id, fd, {
        transformRequest: angular.identity,
        headers: {
          'Content-Type': undefined
        },
      });
    };
=======
		asset.oldUpload = function (volume, fd) {
			return $http.post('/api/asset?volume=' + volume.id, fd, {
				transformRequest: angular.identity,
				headers: {
					'Content-Type': undefined
				},
			});
		};
>>>>>>> b1e5c2f2

    asset.replace = function (asset, fd) {
      return $http.post('/api/asset/' + asset.asset.id + '/replace', fd, {
        transformRequest: angular.identity,
        headers: {
          'Content-Type': undefined
        },
      });
    };

<<<<<<< HEAD
    return asset;
  }
=======
		asset.fileAddedImmediateUpload = function(file){
			file.pause();
			$http.post('/api/asset/start', undefined, {
					params: {
						filename:	file.name,
						size:		file.size,
					}
			}).then(function(res){
					file.uniqueIdentifier = res.data;
			}).then(function(){
				file.resume();
			});
		};

		asset.assetCall = function(volumeId, data){
			return $http.post('/api/asset', data, {params: {volume: volumeId}});
		};

		asset.flowOptions = {
			target: '/api/asset/chunk',
			method: 'octet', 
			simultaneousUploads: 3, 
			testChunks: false,
			chunkRetryInterval: 5000,
			permanentErrors: [400,403,404,415,500,501],
			progressCallbacksInterval: 300,
			prioritizeFirstAndLastChunk: true 
		};

		return asset;
	}
>>>>>>> b1e5c2f2
]);<|MERGE_RESOLUTION|>--- conflicted
+++ resolved
@@ -1,19 +1,9 @@
 'use strict';
 
 module.factory('asset', [
-  '$resource', '$http', function ($resource, $http) {
-    var asset = $resource('/api/asset/:id');
+	'$resource', '$http', function ($resource, $http) {
+		var asset = $resource('/api/asset/:id');
 
-<<<<<<< HEAD
-    asset.upload = function (volume, fd) {
-      return $http.post('/api/asset?volume=' + volume.id, fd, {
-        transformRequest: angular.identity,
-        headers: {
-          'Content-Type': undefined
-        },
-      });
-    };
-=======
 		asset.oldUpload = function (volume, fd) {
 			return $http.post('/api/asset?volume=' + volume.id, fd, {
 				transformRequest: angular.identity,
@@ -22,21 +12,16 @@
 				},
 			});
 		};
->>>>>>> b1e5c2f2
 
-    asset.replace = function (asset, fd) {
-      return $http.post('/api/asset/' + asset.asset.id + '/replace', fd, {
-        transformRequest: angular.identity,
-        headers: {
-          'Content-Type': undefined
-        },
-      });
-    };
+		asset.replace = function (asset, fd) {
+			return $http.post('/api/asset/' + asset.asset.id + '/replace', fd, {
+				transformRequest: angular.identity,
+				headers: {
+					'Content-Type': undefined
+				},
+			});
+		};
 
-<<<<<<< HEAD
-    return asset;
-  }
-=======
 		asset.fileAddedImmediateUpload = function(file){
 			file.pause();
 			$http.post('/api/asset/start', undefined, {
@@ -68,5 +53,4 @@
 
 		return asset;
 	}
->>>>>>> b1e5c2f2
 ]);