--- conflicted
+++ resolved
@@ -2,10 +2,6 @@
 
 module.config([
   '$provide', function ($provide) {
-<<<<<<< HEAD
-
-=======
->>>>>>> 4c8ac0bc
     $provide.decorator('$resource', [
       '$delegate', '$cacheFactory', function ($resource, $cacheFactory) {
         return function (url, params, actions, options) {
