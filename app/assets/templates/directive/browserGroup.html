<div class="browser_widget browser_group cf">
    <span class="browser_widget_title">
	{{"browser.group.by" | message}}
    </span>

    <span class="browser_widget_wrap"
    ng-if="browser.options.volume.allow"
    ng-class="groupClasses('volume')">
        <a class="browser_widget_pill"
	    ng-click="browser.setGroupActive('volume')">{{"volume" | message}}</a>
    </span>

    <span class="browser_widget_wrap"
    ng-class="recordGroupClasses(group)"
    ng-repeat="group in browser.options.record.categories|filter:{active: true, allow: true}"
    ng-if="browser.options.record.allow">
        <a class="browser_widget_pill left"
        ng-click="browser.setRecordGroupToggle(group)" click-elsewhere="browser.clearRecordGroupToggle()">{{group.name}}</a>

        <ul class="record_pill_options">
            <li ng-repeat="maybe in browser.options.record.categories">
                <a ng-click="browser.switchRecordGroup(group, maybe)">{{maybe.name}}</a>
            </li>
        </ul>

        <a class="browser_widget_pill right remove"
        ng-click="browser.removeRecordGroup(group)"
        ng-if="browser.canRemoveRecordGroup()">x</a>
    </span>

    <span class="browser_widget_wrap"
          ng-class="{expanded: browser.isRecordGroupToggle('add')}"
          ng-if="browser.canAddRecordGroup()">
        <a class="browser_widget_pill add"
<<<<<<< HEAD
           ng-click="browser.setRecordGroupToggle('add')" click-elsewhere="browser.clearRecordGroupToggle()">+ group</a>
=======
	    ng-click="browser.setRecordGroupToggle('add')">+ {{"browser.group" | message}}</a>
>>>>>>> fb119e5d

        <ul class="record_pill_options">
            <li ng-repeat="maybe in browser.options.record.categories|filter:{active: false, allow: true}">
                <a ng-click="browser.addRecordGroup(maybe)">{{maybe.name}}</a>
            </li>
        </ul>
    </span>

    <span class="browser_widget_wrap last"
    ng-if="browser.options.session.allow"
    ng-class="groupClasses('session')">
	<a class="browser_widget_pill">{{"session" | message}}</a>
    </span>
</div><|MERGE_RESOLUTION|>--- conflicted
+++ resolved
@@ -32,11 +32,7 @@
           ng-class="{expanded: browser.isRecordGroupToggle('add')}"
           ng-if="browser.canAddRecordGroup()">
         <a class="browser_widget_pill add"
-<<<<<<< HEAD
-           ng-click="browser.setRecordGroupToggle('add')" click-elsewhere="browser.clearRecordGroupToggle()">+ group</a>
-=======
-	    ng-click="browser.setRecordGroupToggle('add')">+ {{"browser.group" | message}}</a>
->>>>>>> fb119e5d
+           ng-click="browser.setRecordGroupToggle('add')" click-elsewhere="browser.clearRecordGroupToggle()">{{"browser.group" | message}}</a>
 
         <ul class="record_pill_options">
             <li ng-repeat="maybe in browser.options.record.categories|filter:{active: false, allow: true}">
