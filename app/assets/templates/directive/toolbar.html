--- conflicted
+++ resolved
@@ -52,11 +52,7 @@
         <div class="wrap">
             <div class="row">
                 <div class="col-desktop-15 col-laptop-12 col-tablet-9 col-mobile-6">
-<<<<<<< HEAD
-                    <a href="mailto:feedback@databrary.org" class="icon line contact" tooltip tooltip-type="green" tooltip-message="{{'toolbar.contact' | message}}" target="_self"></a>
-=======
                     <a href="mailto:feedback@databrary.com" class="icon line contact" id="toolbar_contact" target="_self"></a>
->>>>>>> a384853a
 
                     <ul class="toolbar_menu toolbar_menu_left">
                         <li ng-repeat="panel in panels | filter:{enabled: true}" class="link_{{panel.panel.id}}" ng-class="getPanelClasses(panel)"><a ng-click="focusPanel(panel)">{{panel.panel.title}}</a></li>
