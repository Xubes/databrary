--- conflicted
+++ resolved
@@ -21,11 +21,7 @@
             <div class="permission-heading">
               <a ng-href="{{::auth.party.route}}" class="permission-auth-username" ng-bind="::auth.party.name"></a>
               <span class="permission-auth-email" ng-if="::!!auth.party.email" ng-bind="::auth.party.email"></span>
-<<<<<<< HEAD
-              <button ng-click="authGrantForm.deny()" class="mini"><span class="icon vem-trash trash"></span></button>
-=======
               <button ng-click="authGrantForm.deny()" class="mini"><span class="icon trash"></span></button>
->>>>>>> 931772b3
             </div>
 
             <div class="col-desktop-11 col-tablet-5 col-mobile-4">
