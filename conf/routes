# Routes
# This file defines all application routes (Higher priority routes first)
# ~~~~

# Static content
GET         /                                                                                         controllers.Static.index
GET         /about                                                                                    controllers.Static.about
GET         /about/policies                                                                           controllers.Static.policies
GET         /about/faq                                                                                controllers.Static.faq
GET         /about/board                                                                              controllers.Static.board
GET         /about/team                                                                               controllers.Static.team
GET         /about/contributors                                                                       controllers.Static.contributors
GET         /about/jobs                                                                               controllers.Static.jobs
GET         /about/contact                                                                            controllers.Static.contact

# users
GET         /login                                                                                    controllers.Login.view
POST        /login                                                                                    controllers.Login.post
GET         /OpenID                                                                                   controllers.Login.openID(email = "")
GET         /OpenID/$email<.+\@.+\..+>                                                                controllers.Login.openID(email : String)
# TODO: should be POST:
<<<<<<< HEAD
GET         /logout                                                                                   controllers.Login.logout
GET         /token/:token                                                                             controllers.Token.token(token : String)
=======
GET    /logout                                                                                   controllers.Login.logout
GET    /token/password										 controllers.Token.getPassword
POST   /token/password										 controllers.Token.issuePassword
GET    /token/:token                                                                             controllers.Token.token(token : String)
>>>>>>> f696fc43

# parties
GET         /party/$pID<[0-9]+>                                                                       controllers.Party.view(pID : models.Party.Id)
GET         /party/$pID<[0-9]+>/edit                                                                  controllers.Party.edit(pID : models.Party.Id)
POST        /party/$pID<[0-9]+>/edit                                                                  controllers.Party.change(pID : models.Party.Id)
POST        /party/$pID<[0-9]+>/token                                                                 controllers.Token.password(pID : models.Account.Id)
GET         /party/$pID<[0-9]+>/admin                                                                 controllers.Party.admin(pID : models.Party.Id)
GET         /party/$pID<[0-9]+>/authorize/search/child                                                controllers.Party.authorizeSearch(pID : models.Party.Id, which : Boolean = false)
GET         /party/$pID<[0-9]+>/authorize/search/parent                                               controllers.Party.authorizeSearch(pID : models.Party.Id, which : Boolean = true)
POST        /party/$pID<[0-9]+>/authorize/$child<-?[0-9]+>                                            controllers.Party.authorizeChange(pID : models.Party.Id, child : models.Party.Id)
POST        /party/$pID<[0-9]+>/authorize/$other<-?[0-9]+>/child                                      controllers.Party.authorizeAdd(pID : models.Party.Id, which : Boolean = false, other : models.Party.Id)
POST        /party/$pID<[0-9]+>/authorize/$other<-?[0-9]+>/parent                                     controllers.Party.authorizeAdd(pID : models.Party.Id, which : Boolean = true, other : models.Party.Id)
# TODO: should be POST but currently used as link:
GET         /party/$pID<[0-9]+>/authorize/$child<-?[0-9]+>/remove                                     controllers.Party.authorizeDelete(pID : models.Party.Id, child : models.Party.Id)

# volumes
GET         /volume/list                                                                              controllers.Volume.listAll
GET         /volume/create                                                                            controllers.Volume.create(owner : Option[models.Party.Id] ?= None)
POST        /volume/create/$pID<[0-9]+>                                                               controllers.Volume.add(pID : models.Party.Id)
GET         /volume/$vID<[0-9]+>                                                                      controllers.Volume.view(vID : models.Volume.Id)
GET         /volume/$vID<[0-9]+>/edit                                                                 controllers.Volume.edit(vID : models.Volume.Id)
POST        /volume/$vID<[0-9]+>/edit                                                                 controllers.Volume.change(vID : models.Volume.Id)
GET         /volume/$vID<[0-9]+>/access                                                               controllers.Volume.admin(vID : models.Volume.Id)
GET         /volume/$vID<[0-9]+>/access/search                                                        controllers.Volume.accessSearch(vID : models.Volume.Id)
POST        /volume/$vID<[0-9]+>/access/$pID<-?[0-9]+>/add                                            controllers.Volume.accessAdd(vID : models.Volume.Id, pID : models.Party.Id)
# TODO: should be POST:
GET         /volume/$vID<[0-9]+>/access/$pID<-?[0-9]+>/remove                                         controllers.Volume.accessDelete(vID : models.Volume.Id, pID : models.Party.Id)
POST        /volume/$vID<[0-9]+>/access/$pID<-?[0-9]+>                                                controllers.Volume.accessChange(vID : models.Volume.Id, pID : models.Party.Id)

# slots
POST        /volume/$vID<[0-9]+>/slot/container                                                       controllers.Slot.addContainer(vID : models.Volume.Id)
GET         /volume/$vID<[0-9]+>/slot/container                                                       controllers.Slot.createContainer(vID : models.Volume.Id)

GET         /volume/$vID<[0-9]+>/slot/$cID<[0-9]+>/slot/create                                        controllers.Slot.create(vID : models.Volume.Id, cID : models.Container.Id)
POST        /volume/$vID<[0-9]+>/slot/$cID<[0-9]+>/slot/create                                        controllers.Slot.add(vID : models.Volume.Id, cID : models.Container.Id)

GET         /volume/$vID<[0-9]+>/slot/$sID<[0-9]+>                                                    controllers.Slot.view(vID : models.Volume.Id, sID : models.Slot.Id)
GET         /volume/$vID<[0-9]+>/slot/$sID<[0-9]+>/edit                                               controllers.Slot.edit(vID : models.Volume.Id, sID : models.Slot.Id)
POST        /volume/$vID<[0-9]+>/slot/$sID<[0-9]+>/edit                                               controllers.Slot.change(vID : models.Volume.Id, sID : models.Slot.Id)

# assets
GET         /volume/$vID<[0-9]+>/slot/$cID<[0-9]+>/asset/create                                       controllers.Asset.create(vID : models.Volume.Id, cID : models.Container.Id, offset : Option[dbrary.Offset] ?= None)
POST        /volume/$vID<[0-9]+>/slot/$cID<[0-9]+>/asset/create                                       controllers.Asset.upload(vID : models.Volume.Id, cID : models.Container.Id)
GET         /volume/$vID<[0-9]+>/slot/$cID<[0-9]+>/asset/$aID<[0-9]+>/edit                            controllers.Asset.edit(vID : models.Volume.Id, cID : models.Container.Id, aID : models.Asset.Id)
POST        /volume/$vID<[0-9]+>/slot/$cID<[0-9]+>/asset/$aID<[0-9]+>/edit                            controllers.Asset.change(vID : models.Volume.Id, cID : models.Container.Id, aID : models.Asset.Id)
POST        /volume/$vID<[0-9]+>/slot/$cID<[0-9]+>/asset/$aID<[0-9]+>/remove                          controllers.Asset.remove(vID : models.Volume.Id, cID : models.Container.Id, aID : models.Asset.Id)

GET         /volume/$vID<[0-9]+>/slot/$sID<[0-9]+>/asset/$aID<[0-9]+>                                 controllers.Asset.view(vID : models.Volume.Id, sID : models.Slot.Id, aID : models.Asset.Id)
GET         /volume/$vID<[0-9]+>/slot/$sID<[0-9]+>/asset/$aID<[0-9]+>/download                        controllers.Asset.download(vID : models.Volume.Id, sID : models.Slot.Id, aID : models.Asset.Id, inline : Boolean = false)
GET         /volume/$vID<[0-9]+>/slot/$sID<[0-9]+>/asset/$aID<[0-9]+>/inline                          controllers.Asset.download(vID : models.Volume.Id, sID : models.Slot.Id, aID : models.Asset.Id, inline : Boolean = true)
GET         /volume/$vID<[0-9]+>/slot/$sID<[0-9]+>/asset/$aID<[0-9]+>/head                            controllers.Asset.head(vID : models.Volume.Id, sID : models.Slot.Id, aID : models.Asset.Id)
GET         /volume/$vID<[0-9]+>/slot/$sID<[0-9]+>/asset/$aID<[0-9]+>/frame/$offset<[0-9:\.]+>        controllers.Asset.frame(vID : models.Volume.Id, sID : models.Slot.Id, aID : models.Asset.Id, offset : dbrary.Offset)

# annotations
POST        /volume/$vID<[0-9]+>/slot/$sID<[0-9]+>/comment/create                                     controllers.Slot.comment(vID : models.Volume.Id, sID : models.Slot.Id)
POST        /volume/$vID<[0-9]+>/slot/$sID<[0-9]+>/tag/up                                             controllers.Slot.tag(vID : models.Volume.Id, sID : models.Slot.Id, t : String, up : Option[Boolean] = Some(true))
POST        /volume/$vID<[0-9]+>/slot/$sID<[0-9]+>/tag/down                                           controllers.Slot.tag(vID : models.Volume.Id, sID : models.Slot.Id, t : String, up : Option[Boolean] = Some(false))
POST        /volume/$vID<[0-9]+>/slot/$sID<[0-9]+>/tag/clear                                          controllers.Slot.tag(vID : models.Volume.Id, sID : models.Slot.Id, t : String, up : Option[Boolean] = None)

# records
POST        /volume/$vID<[0-9]+>/slot/$sID<[0-9]+>/record/$rID<[0-9]+>/remove                         controllers.Record.slotRemove(vID : models.Volume.Id, sID : models.Slot.Id, rID : models.Record.Id, editRedirect : Boolean = false)
POST        /volume/$vID<[0-9]+>/slot/$sID<[0-9]+>/record/$rID<[0-9]+>/remove/return                  controllers.Record.slotRemove(vID : models.Volume.Id, sID : models.Slot.Id, rID : models.Record.Id, editRedirect : Boolean = true)
POST        /volume/$vID<[0-9]+>/slot/$sID<[0-9]+>/record/create                                      controllers.Record.slotAdd(vID : models.Volume.Id, sID : models.Slot.Id, editRedirect : Boolean = false)
POST        /volume/$vID<[0-9]+>/slot/$sID<[0-9]+>/record/create/return                               controllers.Record.slotAdd(vID : models.Volume.Id, sID : models.Slot.Id, editRedirect : Boolean = true)

GET         /volume/$vID<[0-9]+>/record/$rID<[0-9]+>                                                  controllers.Record.view(vID : models.Volume.Id, rID : models.Record.Id)
GET         /volume/$vID<[0-9]+>/record/$rID<[0-9]+>/edit                                             controllers.Record.edit(vID : models.Volume.Id, rID : models.Record.Id)
POST        /volume/$vID<[0-9]+>/record/$rID<[0-9]+>/edit                                             controllers.Record.update(vID : models.Volume.Id, rID : models.Record.Id)

GET         /volume/$vID<[0-9]+>/ingest/csv                                                           controllers.Ingest.csv(vID : models.Volume.Id)
POST        /volume/$vID<[0-9]+>/ingest/curated                                                       controllers.Ingest.curated(vID : models.Volume.Id)

# static resources
GET         /public/*file                                                                             controllers.Assets.at(path="/public", file)

# ajax
GET         /ajax/modal/login                                                                         controllers.Login.ajaxView
GET         /ajax/modal/profile                                                                       controllers.Party.ajaxView

# test
GET         /test                                                                                     controllers.Site.test

# redirects
GET         /p/*path                                                                                  controllers.Site.tinyUrl(path : String, prefix : String = "party")
GET         /v/*path                                                                                  controllers.Site.tinyUrl(path : String, prefix : String = "volume")
GET         /*path/                                                                                   controllers.Site.untrail(path: String)<|MERGE_RESOLUTION|>--- conflicted
+++ resolved
@@ -19,15 +19,12 @@
 GET         /OpenID                                                                                   controllers.Login.openID(email = "")
 GET         /OpenID/$email<.+\@.+\..+>                                                                controllers.Login.openID(email : String)
 # TODO: should be POST:
-<<<<<<< HEAD
 GET         /logout                                                                                   controllers.Login.logout
 GET         /token/:token                                                                             controllers.Token.token(token : String)
-=======
 GET    /logout                                                                                   controllers.Login.logout
 GET    /token/password										 controllers.Token.getPassword
 POST   /token/password										 controllers.Token.issuePassword
 GET    /token/:token                                                                             controllers.Token.token(token : String)
->>>>>>> f696fc43
 
 # parties
 GET         /party/$pID<[0-9]+>                                                                       controllers.Party.view(pID : models.Party.Id)
