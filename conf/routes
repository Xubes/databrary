--- conflicted
+++ resolved
@@ -97,23 +97,16 @@
 POST    /volume/$vID<[0-9]+>/ingest/curated                                                       controllers.Ingest.curated(vID : models.Volume.Id)
 
 # API
-<<<<<<< HEAD
-GET     /api/about                                                                                controllers.Static.api.index
-GET     /api/about/team                                                                           controllers.Static.api.team
-GET     /api/about/$page<[a-z]+>                                                                  controllers.Static.api.page(page : String)
+GET     /api/about/$page<[a-z]+>                                                                  controllers.StaticApi.page(page : String)
+GET     /api/about                                                                                controllers.StaticApi.index
+GET     /api/about/team                                                                           controllers.StaticApi.team
+GET     /api/about/$page<[a-z]+>                                                                  controllers.StaticApi.page(page : String)
 
 GET     /api/user                                                                                 controllers.LoginApi.get
 POST    /api/user/login                                                                           controllers.LoginApi.post
 POST    /api/user/logout                                                                          controllers.LoginApi.logout
 POST    /api/user/superuser/on                                                                    controllers.LoginApi.superuserOn
 POST    /api/user/superuser/off                                                                   controllers.LoginApi.superuserOff
-=======
-GET     /api/about/$page<[a-z]+>                                                                  controllers.StaticApi.page(page : String)
-POST    /api/login                                                                                controllers.LoginApi.post
-POST    /api/logout                                                                               controllers.LoginApi.logout
-POST    /api/superuser/on                                                                         controllers.LoginApi.superuserOn
-POST    /api/superuser/off                                                                        controllers.LoginApi.superuserOff
->>>>>>> 5d98a889
 
 GET     /api/party/$partyId<-?[0-9]+>                                                             controllers.PartyApi.get(partyId : models.Party.Id)
 POST    /api/party/$partyId<-?[0-9]+>                                                             controllers.PartyApi.update(partyId : models.Party.Id)
@@ -125,27 +118,19 @@
 
 GET     /api/volume/$volumeId<[0-9]+>                                                             controllers.VolumeApi.get(volumeId : models.Volume.Id)
 POST    /api/volume                                                                               controllers.VolumeApi.create(owner : models.Party.Id)
-<<<<<<< HEAD
 POST    /api/volume/$volumeId<[0-9]+>                                                             controllers.VolumeApi.update(volumeId : models.Volume.Id)
-=======
 GET     /api/volume/$volumeId<[0-9]+>/access/:name                                                controllers.VolumeApi.accessSearch(volumeId : models.Volume.Id, name : String)
 GET     /api/volume/$volumeId<[0-9]+>/access                                                      controllers.VolumeApi.accessGet(volumeId : models.Volume.Id)
 POST    /api/volume/$volumeId<[0-9]+>/access/$partyId<-?[0-9]+>                                   controllers.VolumeApi.accessChange(volumeId : models.Volume.Id, partyId : models.Party.Id)
 DELETE  /api/volume/$volumeId<[0-9]+>/access/$partyId<-?[0-9]+>                                   controllers.VolumeApi.accessDelete(volumeId : models.Volume.Id, partyId : models.Party.Id)
->>>>>>> 5d98a889
 
 GET     /api/slot/$containerId<[0-9]+>                                                            controllers.SlotApi.get(containerId : models.Container.Id, segment : dbrary.Segment)
 POST    /api/slot/$containerId<[0-9]+>                                                            controllers.SlotApi.update(containerId : models.Container.Id, segment : dbrary.Segment)
 
-<<<<<<< HEAD
-GET     /api/record                                                                               controllers.Record.api.query(volume : models.Volume.Id)
-GET     /api/record/$recordId<[0-9]+>                                                             controllers.Record.api.get(recordId : models.Record.Id)
-=======
 GET     /api/record/$recordId<[0-9]+>                                                             controllers.RecordApi.get(recordId : models.Record.Id)
 GET     /api/record                                                                               controllers.RecordApi.query(volume : models.Volume.Id)
 POST    /api/record/$recordId<[0-9]+>                                                             controllers.RecordApi.update(recordId : models.Record.Id)
 POST    /api/record                                                                               controllers.RecordApi.create(volume : models.Volume.Id, category : Option[String] ?= None)
->>>>>>> 5d98a889
 
 GET     /api/asset/$assetId<[0-9]+>                                                               controllers.AssetApi.get(assetId : models.Asset.Id)
 POST    /api/asset/$assetId<[0-9]+>                                                               controllers.AssetApi.update(assetId : models.Asset.Id)
