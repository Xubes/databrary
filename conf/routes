--- conflicted
+++ resolved
@@ -50,18 +50,6 @@
 GET         /volume/$vID<[0-9]+>/thumb                                                                 controllers.Volume.thumb(vID : models.Volume.Id)
 
 # slots
-<<<<<<< HEAD
-POST        /volume/$vID<[0-9]+>/slot/container                                                        controllers.Slot.addContainer(vID : models.Volume.Id)
-GET         /volume/$vID<[0-9]+>/slot/container                                                        controllers.Slot.createContainer(vID : models.Volume.Id)
-
-GET         /volume/$vID<[0-9]+>/slot/$cID<[0-9]+>/slot/create                                         controllers.Slot.create(vID : models.Volume.Id, cID : models.Slot.Id)
-POST        /volume/$vID<[0-9]+>/slot/$cID<[0-9]+>/slot/create                                         controllers.Slot.add(vID : models.Volume.Id, cID : models.Slot.Id)
-
-GET         /volume/$vID<[0-9]+>/slot/$sID<[0-9]+>                                                     controllers.Slot.view(vID : models.Volume.Id, sID : models.Slot.Id)
-GET         /volume/$vID<[0-9]+>/slot/$sID<[0-9]+>/edit                                                controllers.Slot.edit(vID : models.Volume.Id, sID : models.Slot.Id)
-POST        /volume/$vID<[0-9]+>/slot/$sID<[0-9]+>/edit                                                controllers.Slot.change(vID : models.Volume.Id, sID : models.Slot.Id)
-GET         /volume/$vID<[0-9]+>/slot/$sID<[0-9]+>/thumb                                               controllers.Slot.thumb(vID : models.Volume.Id, sID : models.Slot.Id)
-=======
 POST    /volume/$vID<[0-9]+>/slot/container                                                       controllers.Slot.html.addContainer(vID : models.Volume.Id)
 GET     /volume/$vID<[0-9]+>/slot/container                                                       controllers.Slot.html.createContainer(vID : models.Volume.Id)
 
@@ -72,7 +60,6 @@
 GET     /volume/$vID<[0-9]+>/slot/$sID<[0-9]+>/edit                                               controllers.Slot.html.edit(vID : models.Volume.Id, sID : models.Slot.Id)
 POST    /volume/$vID<[0-9]+>/slot/$sID<[0-9]+>/edit                                               controllers.Slot.html.change(vID : models.Volume.Id, sID : models.Slot.Id)
 GET     /volume/$vID<[0-9]+>/slot/$sID<[0-9]+>/thumb                                              controllers.Slot.html.thumb(vID : models.Volume.Id, sID : models.Slot.Id)
->>>>>>> 41d6071b
 
 # assets
 GET         /volume/$vID<[0-9]+>/asset/create                                                          controllers.Asset.html.createTop(vID : models.Volume.Id)
@@ -93,15 +80,9 @@
 GET         /volume/$vID<[0-9]+>/slot/$sID<[0-9]+>/asset/$aID<[0-9]+>/old/$oID<[0-9]+>/inline          controllers.SlotAsset.downloadOlder(vID : models.Volume.Id, sID : models.Slot.Id, aID : models.Asset.Id, oID : models.Asset.Id, inline : Boolean = true)
 
 # annotations
-<<<<<<< HEAD
-POST        /volume/$vID<[0-9]+>/slot/$sID<[0-9]+>/comment/create                                      controllers.Slot.comment(vID : models.Volume.Id, sID : models.Slot.Id, parent : Option[models.Comment.Id] ?= None)
-
-POST        /volume/$vID<[0-9]+>/slot/$sID<[0-9]+>/tag                                                 controllers.Slot.tag(vID : models.Volume.Id, sID : models.Slot.Id)
-=======
 POST    /volume/$vID<[0-9]+>/slot/$sID<[0-9]+>/comment/create                                     controllers.Slot.html.comment(vID : models.Volume.Id, sID : models.Slot.Id, parent : Option[models.Comment.Id] ?= None)
 
 POST    /volume/$vID<[0-9]+>/slot/$sID<[0-9]+>/tag                                                controllers.Slot.html.tag(vID : models.Volume.Id, sID : models.Slot.Id)
->>>>>>> 41d6071b
 
 # records
 POST        /volume/$vID<[0-9]+>/slot/$sID<[0-9]+>/record/$rID<[0-9]+>/remove                          controllers.Record.html.slotRemove(vID : models.Volume.Id, sID : models.Slot.Id, rID : models.Record.Id, editRedirect : Boolean = false)
@@ -130,25 +111,15 @@
 
 GET         /api/party/$partyId<-?[0-9]+>                                                              controllers.Party.api.get(partyId : models.Party.Id)
 
-<<<<<<< HEAD
 GET         /api/volume/$volumeId<[0-9]+>                                                              controllers.Volume.api.get(volumeId : models.Volume.Id)
-=======
+
 GET     /api/slot/$containerId<[0-9]+>                                                            controllers.Slot.api.get(containerId : models.Container.Id, start : Option[dbrary.Offset] ?= None, end : Option[dbrary.Offset] ?= None)
 
-GET     /api/record/$recordId<[0-9]+>                                                             controllers.Record.api.get(recordId : models.Record.Id)
+GET         /api/record/$recordId<[0-9]+>                                                              controllers.Record.api.get(recordId : models.Record.Id)
 GET     /api/record                                                                               controllers.Record.api.query(volume : models.Volume.Id)
->>>>>>> 41d6071b
 
-GET         /api/record/$recordId<[0-9]+>                                                              controllers.Record.api.get(recordId : models.Record.Id)
-GET         /api/record                                                                                controllers.Record.api.query(volume : models.Volume.Id)
-
-<<<<<<< HEAD
 GET         /api/asset/$assetId<[0-9]+>                                                                controllers.Asset.api.get(assetId : models.Asset.Id)
 
-POST        /api/volume/$vID<[0-9]+>/slot/$sID<[0-9]+>/tag                                             controllers.Slot.api.tag(vID : models.Volume.Id, sID : models.Slot.Id)
-
-=======
->>>>>>> 41d6071b
 # static resources
 GET         /public/*file                                                                              controllers.Assets.at(path="/public", file)
 
