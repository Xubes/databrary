-- This populates some demo data to help in testing

# --- !Ups
;

INSERT INTO party (id, name, orcid) VALUES (1, 'Dylan Simon', '0000000227931679');
INSERT INTO party (id, name) VALUES (2, 'Mike Continues');
INSERT INTO party (id, name) VALUES (3, 'Lisa Steiger');
INSERT INTO party (id, name) VALUES (4, 'Andrea Byrne');
INSERT INTO party (id, name) VALUES (5, 'Karen Adolph');
INSERT INTO party (id, name) VALUES (6, 'Rick Gilmore');
SELECT setval('party_id_seq', 6);

INSERT INTO account (id, email, openid) VALUES (1, 'dylan@databrary.org', 'http://dylex.net/');
INSERT INTO account (id, email, openid) VALUES (2, 'mike@databrary.org', NULL);
INSERT INTO account (id, email, openid) VALUES (3, 'lisa@databrary.org', NULL);
INSERT INTO account (id, email, openid) VALUES (4, 'andrea@databrary.org', NULL);

INSERT INTO authorize (child, parent, access, delegate, authorized) VALUES (1, 0, 'ADMIN', 'ADMIN', '2013-3-1');
INSERT INTO authorize (child, parent, access, delegate, authorized) VALUES (2, 0, 'ADMIN', 'ADMIN', '2013-8-1');
INSERT INTO authorize (child, parent, access, delegate, authorized) VALUES (3, 0, 'CONTRIBUTE', 'NONE', '2013-4-1');
INSERT INTO authorize (child, parent, access, delegate, authorized) VALUES (4, 0, 'CONTRIBUTE', 'NONE', '2013-9-1');

<<<<<<< HEAD
INSERT INTO volume (id, name) VALUES (1, 'Databrary');
=======
INSERT INTO volume (id, name, body) VALUES (1, 'Demo sandbox', 'Lorem ipsum dolor sit amet, consectetur adipiscing elit. Phasellus imperdiet in nunc non porttitor. Nunc dictum dolor vitae mi ultricies, nec pharetra libero semper. Etiam vel velit auctor, bibendum nisi in, mollis diam. Nunc adipiscing et turpis eget laoreet. Donec accumsan ut odio eu gravida. Proin tristique sed neque sit amet blandit. Fusce quis dapibus nisi, non porta dui. Etiam posuere congue elit, at dignissim risus venenatis vitae. Duis cursus tincidunt quam ut ultricies. Aliquam erat volutpat. Aliquam accumsan malesuada metus non feugiat. In molestie interdum nibh eu pharetra.

Cum sociis natoque penatibus et magnis dis parturient montes, nascetur ridiculus mus. Vivamus viverra luctus neque fringilla sagittis. Donec non elementum elit. Suspendisse vitae varius augue. Donec sodales felis vel nulla ornare tristique eget sed quam. Morbi eget dolor ut urna luctus pulvinar. Mauris mollis lobortis sollicitudin. In nisl arcu, aliquet in mi ac, rhoncus faucibus ligula. Sed lacus felis, interdum ut rutrum ac, iaculis vitae arcu.

Quisque nec pulvinar sapien. Nulla diam nibh, egestas ac nulla et, interdum porttitor risus. Nam vitae rutrum dolor. Mauris in mauris nisi. Nunc ut pellentesque mauris. Aenean vitae lacinia erat. In pulvinar scelerisque libero, ac elementum elit condimentum a. Vivamus consequat purus lorem, vel adipiscing nibh pretium non. Quisque nec metus eget nulla pellentesque malesuada. Praesent eu accumsan libero, a dapibus metus. Nulla sit amet tristique ligula. In sagittis consectetur arcu sit amet ornare. Phasellus sollicitudin dolor lectus, nec convallis est mattis vel. Nunc molestie dolor vel diam sodales euismod. Nunc viverra nibh eros, ac tristique lacus facilisis in.');
>>>>>>> 8bb37cdf
SELECT setval('volume_id_seq', 1);

INSERT INTO container (id, volume, name) VALUES (1, 1, 'Global');
SELECT setval('container_id_seq', 1);

INSERT INTO toplevel_slot (slot) VALUES (1);

INSERT INTO volume_access (volume, party, access, inherit) VALUES (1, -1, 'DOWNLOAD', 'DOWNLOAD');
INSERT INTO volume_access (volume, party, access, inherit) VALUES (1, 1, 'ADMIN', 'NONE');
INSERT INTO volume_access (volume, party, access, inherit) VALUES (1, 2, 'ADMIN', 'NONE');

INSERT INTO timeseries (id, format, classification, duration) VALUES (1, -800, 'MATERIAL', interval '40');
SELECT setval('asset_id_seq', 1);

INSERT INTO container_asset (container, asset, position, name) VALUES (1, 1, '0', 'counting');

# --- !Downs
;

TRUNCATE party, volume, container, timeseries, asset CASCADE;
SELECT setval('party_id_seq', 1, false);
SELECT setval('container_id_seq', 1, false);
SELECT setval('slot_id_seq', 1, false);
SELECT setval('volume_id_seq', 1, false);
SELECT setval('asset_id_seq', 1, false);

-- Restore fixtures
INSERT INTO party VALUES (-1, 'Everybody');
INSERT INTO party VALUES (0, 'Databrary');
INSERT INTO authorize (child, parent, access, delegate) VALUES (0, -1, 'ADMIN', 'ADMIN');
<|MERGE_RESOLUTION|>--- conflicted
+++ resolved
@@ -21,15 +21,9 @@
 INSERT INTO authorize (child, parent, access, delegate, authorized) VALUES (3, 0, 'CONTRIBUTE', 'NONE', '2013-4-1');
 INSERT INTO authorize (child, parent, access, delegate, authorized) VALUES (4, 0, 'CONTRIBUTE', 'NONE', '2013-9-1');
 
-<<<<<<< HEAD
-INSERT INTO volume (id, name) VALUES (1, 'Databrary');
-=======
-INSERT INTO volume (id, name, body) VALUES (1, 'Demo sandbox', 'Lorem ipsum dolor sit amet, consectetur adipiscing elit. Phasellus imperdiet in nunc non porttitor. Nunc dictum dolor vitae mi ultricies, nec pharetra libero semper. Etiam vel velit auctor, bibendum nisi in, mollis diam. Nunc adipiscing et turpis eget laoreet. Donec accumsan ut odio eu gravida. Proin tristique sed neque sit amet blandit. Fusce quis dapibus nisi, non porta dui. Etiam posuere congue elit, at dignissim risus venenatis vitae. Duis cursus tincidunt quam ut ultricies. Aliquam erat volutpat. Aliquam accumsan malesuada metus non feugiat. In molestie interdum nibh eu pharetra.
-
-Cum sociis natoque penatibus et magnis dis parturient montes, nascetur ridiculus mus. Vivamus viverra luctus neque fringilla sagittis. Donec non elementum elit. Suspendisse vitae varius augue. Donec sodales felis vel nulla ornare tristique eget sed quam. Morbi eget dolor ut urna luctus pulvinar. Mauris mollis lobortis sollicitudin. In nisl arcu, aliquet in mi ac, rhoncus faucibus ligula. Sed lacus felis, interdum ut rutrum ac, iaculis vitae arcu.
-
-Quisque nec pulvinar sapien. Nulla diam nibh, egestas ac nulla et, interdum porttitor risus. Nam vitae rutrum dolor. Mauris in mauris nisi. Nunc ut pellentesque mauris. Aenean vitae lacinia erat. In pulvinar scelerisque libero, ac elementum elit condimentum a. Vivamus consequat purus lorem, vel adipiscing nibh pretium non. Quisque nec metus eget nulla pellentesque malesuada. Praesent eu accumsan libero, a dapibus metus. Nulla sit amet tristique ligula. In sagittis consectetur arcu sit amet ornare. Phasellus sollicitudin dolor lectus, nec convallis est mattis vel. Nunc molestie dolor vel diam sodales euismod. Nunc viverra nibh eros, ac tristique lacus facilisis in.');
->>>>>>> 8bb37cdf
+INSERT INTO volume (id, name, body) VALUES (1, 'Databrary', 'Databrary is an open data library for developmental science. Share video, audio, and related metadata. Discover more, faster.
+Most developmental scientists rely on video recordings to capture the complexity and richness of behavior. However, researchers rarely share video data, and this has impeded scientific progress. By creating the cyber-infrastructure and community to enable open video sharing, the Databrary project aims to facilitate deeper, richer, and broader understanding of behavior.
+The Databrary project is dedicated to transforming the culture of developmental science by building a community of researchers committed to open video data sharing, training a new generation of developmental scientists and empowering them with an unprecedented set of tools for discovery, and raising the profile of behavioral science by bolstering interest in and support for scientific research among the general public.');
 SELECT setval('volume_id_seq', 1);
 
 INSERT INTO container (id, volume, name) VALUES (1, 1, 'Global');
