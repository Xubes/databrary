# --- App
app.title=Databrary: The Open Data Library for Developmental Science
app.update=The Databrary website has been updated.
app.reload=Please save your work and <a href="" onclick="window.location.reload()">reload</a> your browser tab.

# --- Formats
format.offset=Position in HH:MM:SS.sss
format.orcid=ORCID iD
format.boolean=
format.url=URL or DOI

# --- Errors
error.both=Only one of {0} and {1} may be specified
error.missing=Field value has not been filled
error.offset=Invalid position (please use HH:MM:SS.sss)
error.conflict=The requested change conflicts with a previously set value.
error.date=Invalid date (please use YYYY-MM-DD).
citation.invalid=Invalid citation: at least citation or DOI is required
file.format.unknown=File format is not supported.
file.size.invalid=File size must be greater than 0.
file.invalid=This does not appear to be a valid file ({0}).
file.superseded=That file has already been replaced.
orcid.invalid=Invalid ORCID iD
range.invalid=Invalid time range
object.invalid=Invalid {0} specified
funder.notfound=Funder ID {0} not found
agreement.required=You must consent to the user agreement.
tag.invalid=Invalid tag name (must be 3-32 letters)
tag.invalid.long=<dl><dt>Tag Name</dt><dd>Must be between 3 and 32 characters.</dd><dd>Only letters, spaces, and dashes (-) allowed.</dd></dl>
url.invalid=Invalid URL
file.notfound=File not found
csrf.failed=Form validation failed. Please reload and try again.

error.generic=Something''s gone terribly wrong.
error.prefix=<strong>Error</strong>:
error.suffix=Please <a href="mailto:feedback@databrary.org">contact us</a> and try again later.
error.view=View error.

error.report=If this is unexpected, <a href="mailto:feedback@databrary.org?subject={0}&body={1}" target="_blank">let us know</a>.
error.report.subject=[Error {0}] {1}
error.report.body=Describe what you were doing, what went wrong, and what you expected to happen:\n\n\n\n----\n\n{0}

video.unsupported=Unfortunately, playing videos may not yet work in Firefox on OS X. If you have trouble, please try Safari or Chrome.

error.title=Error
error.resolve=<strong>Error</strong>: An error occurred accessing this page. Please <a href="mailto:feedback@databrary.org">contact us</a> and try again later.
error.=Unknown Error
error.0=Network Error
error.400=400 - Bad Request
error.401=401 - Unauthorized
error.402=402 - Payment Required
error.403=403 - Access denied
error.403.message=You do not have access to this resource.
error.404=404 - Not Found
error.404.message=The resource you requested may no longer be available.
error.500=500 - Internal Server Error
error.501=501 - Not Implemented
error.502=502 - Bad Gateway
error.503=503 - Service Unavailable
error.504=504 - Gateway Timeout

# --- Emails
mail.password.subject=Databrary password reset
mail.password.none=Someone (hopefully you) has requested to reset the password for the Databrary account associated with this email address. If you did not request this, let us know (by replying to this message) or simply ignore it.\n\nUnfortunately, no Databrary account found for this email address. You can try again with a different email address, or reply to this email for assistance.
mail.password.body=Someone (hopefully you) has requested to reset the password for the Databrary account associated with this email address. If you did not request this, let us know (by replying to this message) or simply ignore it. Otherwise, you may use this link to reset your Databrary password:\n\n{0}
mail.reissue.subject=Databrary email confirmation
mail.reissue.body=Your email confirmation link has now expired. Please use this new link to set your password and complete your registration:\n\n{0}\n\nOnce you''ve validated your e-mail address, you will be able to request authorization in order to be granted full access to Databrary.
mail.register.subject=Databrary account created
mail.register.body=Thank you for registering with Databrary. Please use this link to complete your registration:\n\n{0}\n\nBy clicking the above link, you also indicate that you have read and understand the investigator agreement, which you can download here:\n\nhttp://databrary.org/policies/investigator-agreement.pdf\n\nOnce you''ve validated your e-mail, you will be able to request authorization in order to be granted full access to Databrary.
mail.authorize.subject=Databrary authorization request
mail.authorize.body={1} has requested to be authorized by {2}.\n\nTo approve or reject this authorization request, go to: {0}
mail.authorized.subject=Databrary authorization approved
mail.authorized.body=You have been authorized for Databrary access by {0}.

# Generic UI
databrary=Databrary

navigation.confirmation=Are you sure you want to abandon your changes?
save=Save
save.all=Save All
clear=Clear
cancel=Cancel
reset=Reset
replace=Replace
upload=Upload
revert=Revert
revert.all=Revert All
add=Add
remove=Remove
edit=Edit
create=Create
file=file
account=Account
password=Password
required=(required)

toolbar.login=login
toolbar.logout=logout
toolbar.register=register
toolbar.reregister=get authorized
toolbar.profile=view profile

toolbar.contact=Send us your comments, questions, and suggestions.

# --- Login page
login.title=Login
login.title.sub=Enter Databrary
login.login=Login
login.method.password=or login with Databrary.
login.method.openid=or login with OpenID.
login.forgot=Forgot your password?

login.bad=Incorrect login.
login.throttled=Too many login attempts. Try again later.
login.openID.notFound=No account is associated with that OpenID.
login.noCookie=You must be logged in to perform that action. Please make sure you have cookies enabled.
login.expired=Your session has expired. Please login again.
login.error=Unable to log in with those credentials.

login.email.help=Enter the email address you used to register.
login.email.error=This email address is invalid.
login.password.help=Enter your password.

# --- Reset page
reset.title=Password Reset
reset.request=Reset
reset.request.success=Password reset email sent to {0}. Please follow the instructions in that message.
reset.save.success=Your password has been reset.

reset.email.help=Enter the email address you used to register.
reset.once.help=Enter a secure password.
reset.again.help=Enter the same password again.

# --- Formats
help.title=Help
help.formats.title=Supported File Formats
help.formats.body=This is the list of file formats which we currently accept.  Note that all video formats will be automatically transcoded to mp4 format.  If you have files in other formats you wish to share, just <a href="mailto:feedback@databrary.org">contact us</a> so that we can add appropriate handling.

format.list.extension=Extension
format.list.description=Description
format.list.text=Text Files
format.list.application=Documents
format.list.video=Videos
format.list.image=Images
format.list.audio=Audio

# party, auth pages
email=Email
password.once=Password
password.again=Password (again)
password.current=Current Password
password.new=New Password
password.new.again=New Password (again)
password.incorrect=Incorrect password.
password.match=Passwords do not match.
password.check=Insecure password: {0}
openid=OpenID
orcid=ORCiD
avatar=avatar
affiliation=Affiliation

password.advice=Your Databrary password is used to protect many sensitive resources, including identifying human subjects data, and to control your own stored research data.  Therefore, we require that passwords meet a minimum security threshold.  To choose a secure password, please:<ul><li>do not use the same password you use for other websites or computers;</li><li>do not base your password on a single word, even with minimal substitutions or additions;</li><li>do not use repeated characters or simple sequences (like "abc" or "&amp;*()");</li><li>use a password with multiple words or a variety of characters;</li><li>use a password that is at least 7 characters in length.</li></ul>

logout.success=You are logged out.
logout.error=That''s weird. We couldn''t log you out.

welcome.title=Welcome
welcome.featured=Featured Dataset
welcome.investigators=Authorized Investigators
welcome.users=Registered Users

party.overview.title=Overview
party.contact.title=Contact

volumes.title=Studies

network.title=Authorizations
network.apply.local=Manage and apply for authorization
network.apply.foreign=Grant authorization to {0}
network.grant.local=Manage and grant authorizations
network.grant.foreign=Apply for authorization from {0}

auth.parents.title=Authorized by
auth.children.title=Granted authorization to
auth.expiration=Expiration
auth.expiration.none=Never
auth.pending=Request pending

auth.apply.error=Could not submit your request.
auth.apply.save.success=Request processed successfully.
auth.apply.remove.success=Request removed successfully.

auth.request=Request
auth.notfound=None of these
auth.pending.notice=You have a pending authorization request from {0}.

# --- Auth grant
auth.grant.title=Grant {0} the following capabilities:
auth.grant.save.error=Could not save this authorization.
auth.grant.deny.error=Could not deny this authorization.
auth.grant.notfound=Users must create an account before they can be granted authorization. Please suggest they register.

auth.grant.save.success=Authorization saved successfully.
auth.grant.remove.success=Authorization removed successfully.

auth.grant.expires.help=Select a date within the next two years.

# --- Party edit
party.edit=edit profile
party.view=view profile

party.edit.personal=Personal Information
party.edit.account=Login Information
party.edit.confirm=Confirm Access

party.edit.name.title=Full name
party.edit.name.help=Enter your full name.

party.edit.affiliation.title=Affiliation
party.edit.affiliation.help=Specify your institutional affiliation.

party.edit.url.title=Website
party.edit.url.help=Specify whatever personal web page you''d like (faculty page, ResearchGate, etc.)

party.edit.orcid.title=ORCiD
party.edit.orcid.help=Enter your ORCiD.

party.edit.email.title=Email
party.edit.email.help=Enter a valid email address.

party.edit.password.title=New password
party.edit.password.help=Enter a new, secure password.

party.edit.password.again.title=New password (again)
party.edit.password.again.help=Enter your new password again.
party.edit.password.again.error=Passwords do not match.

party.edit.auth.title=Current password
party.edit.auth.help=Enter your current password to save changes.

party.edit.avatar.title=Avatar
party.edit.avatar.exists=Choose a new profile image

party.edit.avatar.upload=Saving data and uploading your avatar now.
party.edit.profile.success=Profile saved successfully.
party.edit.account.success=Account updated successfully.

wizard.party-edit-profile.name=Profile
wizard.party-edit-profile.description=Publicly visible info
wizard.party-edit-profile.instructions=

wizard.party-edit-account.name=Account
wizard.party-edit-account.description=Email address and password
wizard.party-edit-account.instructions=

wizard.party-edit-apply.name=Sponsors
wizard.party-edit-apply.description=Authorizations and memberships granted by others
wizard.party-edit-apply.instructions=

wizard.party-edit-grant.name=Affiliates
wizard.party-edit-grant.description=Authorizations and memberships granted to others
wizard.party-edit-grant.instructions=

party.view.url=Website

# --- Auth search
auth.search=Search for a user or institution...
auth.search.name.help=Enter your institution or PI.
auth.search.name.error=Enter at least 3 characters for auto-search to begin.
auth.search.principal=Search for your institution...
auth.search.principal.help=Enter your institution.
auth.search.affiliate=Search for your sponsoring PI...
auth.search.affiliate.help=Enter your sponsoring PI.
auth.search.placeholder=Search for your sponsoring PI or institution...
auth.search.placeholder.help=Enter your sponsoring PI or institution.
auth.search.child=Search for the person you wish to sponsor...
auth.search.child.help=Enter the person you wish to sponsor.
auth.search.error=Could not retrieve any users or institutions.

auth.apply.legend=Current sponsors and applications
auth.search.apply.legend=Apply for a new sponsor
auth.grant.legend=Current affiliates and requests
auth.search.grant.legend=Authorize a new affiliate

# --- Auth apply
auth.request.title=Request authorization from {0}
auth.request.notfound.user=User Not Found
auth.request.notfound.title=More information required
auth.request.notfound.instructions=<p>If you cannot find the Principal Investigator or Institution that you are looking for, please complete one of the following steps.</p><p>If you''re seeking affiliate status from an investigator, please contact him/her directly and suggest creating an account at Databrary. Once an account is created, you can apply for a sponsor. </p><p>Otherwise, please list the name and contact information (email, phone number) for your Institution''s Authorizing Official that will co-sign your Agreement. This will help us to get you Authorized as quickly as possible.</p>
auth.request.notfound.success=Thank you for submitting a request to be Authorized. We will let you know as soon your application is Authorized.
auth.request.notfound.info=Contact info

# Permission levels
auth.site=Access to others'' data shared on Databrary 
auth.site.NONE.title=No access
# for lockdown only:
auth.site.NONE=Can only access public data.
#auth.site.NONE=Cannot access shared Databrary data (except as granted through group/lab access).
auth.site.PUBLIC.title=Provisional access
auth.site.PUBLIC=Authorized to browse Databrary studies and volumes, but only to view public data.
auth.site.SHARED.title=Browse access
auth.site.SHARED=Access all shared Databrary data.
auth.site.READ.title=Affiliate Investigator
auth.site.READ=Access all shared Databrary data.
auth.site.EDIT.title=Principal Investigator
auth.site.EDIT=Share data with Databrary and the public.
auth.site.ADMIN.title=Administrative access
auth.site.ADMIN=Can authorize users on {0} behalf.

auth.member=Access to {0} group/lab data
auth.member.NONE.title=No access
auth.member.NONE=Cannot access {0} data (except as granted through Databrary authorization).
auth.member.PUBLIC.title=Public access
auth.member.PUBLIC=Can browse {0} studies and volumes, but only view public data.
auth.member.SHARED.title=Shared access
auth.member.SHARED=Read-only access to {0} group data except private data.
auth.member.READ.title=Read-only access
auth.member.READ=Full view access to all {0} group data.
auth.member.EDIT.title=Read/write access
auth.member.EDIT=Can access and edit all {0} group data.
auth.member.ADMIN.title=Manager
auth.member.ADMIN=Can access and change permissions on all {0} group data.

# note: {0} may be name or "You"
access.NONE={0} cannot access these data.
access.PUBLIC={0} can access only public data.
access.SHARED={0} can access only shared data.
access.READ={0} has read-only access.
access.EDIT={0} has read-write access.
access.ADMIN={0}, as an investigator on these data, can fully edit and share them.

access.edit.NONE=No access
access.edit.PUBLIC=View access only public data
access.edit.SHARED=View and access only shared data
access.edit.READ=Read-only access
access.edit.EDIT=Read/write access
access.edit.ADMIN=Investigator (read/write/share access)

access.edit.READ.who=For those you trust to view all data.
access.edit.EDIT.who=For those you trust to view, change, add, and remove data.
access.edit.ADMIN.who=For fellow study investigators only.

consent.NONE=There is no release for this session.
consent.PRIVATE=Private: The identifying data in this session have not been released for sharing.
consent.SHARED=Shared: The identifying data in this session have been released for sharing only with authorized Databrary users. No excerpts may be used in public settings.
consent.EXCERPTS=Excerpt: The identifying data in this session have been released for sharing with authorized Databrary users, and excerpts may be used in public settings for research and educational purposes.
consent.PUBLIC=Public: The identifying data in this session have been released publicly.

classification.PRIVATE=Private: never shared; only available to individuals and groups explicitly granted access.
classification.RESTRICTED=Restricted: potentially identifying data; only shared with appropriate participant release.
classification.SHARED=Shared: only shared with authorized Databrary users for educational or research purposes.
classification.PUBLIC=Public: available to anybody for unrestricted use.

classification.excerpt.PRIVATE=No additional sharing
classification.excerpt.RESTRICTED=Restricted: shared with appropriate participant release.
classification.excerpt.SHARED=Shared: shared with authorized Databrary users for educational or research purposes.
classification.excerpt.PUBLIC=Public: available to anybody for unrestricted use.

classification.select.PRIVATE=Never share this file: only available to collaborators.
classification.select.RESTRICTED=This file contains identifiable data such as faces, voices, or dates.
classification.select.SHARED=Only share this file with authorized Databrary users for educational or research purposes.
classification.select.PUBLIC=This file may be available to anybody for unrestricted use.

asset.untranscoded=This video is being converted to Databrary''s standard format, so some features may not work yet.

# objects
object.tip.dataset=Datasets are collections of raw data.
object.tip.study=Studies extend datasets with analysis, documents, and publications.
object.tip.record=A metadata label applied to set of related sessions.
object.tip.slot=Sessions group files and data collected at the same time.
object.tip.asset=Files can potentially contain a lot of valuable data.
object.tip.play=Click to view data in this session

# Volume page
volume=Volume
dataset=Dataset
study=Study
volume.overview.title=Overview
volume.authors.title=Original Authors
volume.contributors.title=Investigators
volume.funding.title=Funding
volume.creation.title=Shared on
volume.sessions.title=Sessions
volume.sessions={0} sessions ({1} shared)
volume.ages.title=Ages
volume.citation.title=Original Work
volume.link.title=How to Cite
volume.access.title=Shared with
volume.reuse.title=Reuse
volume.reuse.provides=These data are used in...
volume.reuse.consumes=These data were originally collected as part of...

volume.name=Title
volume.alias=Internal short name (only shown to editors)
volume.body=Description

sessions.title=Data
session=Session

materials.title=Materials
materials=Materials
materials.top=Top-level materials

not.pilot=
not.exclusion=Included
not.participant=No participants
not.condition=No conditions
not.group=Not grouped

excerpts.title=Excerpts
excerpts.download=Download this excerpt.
excerpts.jump=Jump to the session from which this excerpt originates.

position=Position
position.placeholder=MM:SS

citations.title=Citations
citations.study.title=Corresponding Publication
citations.study.body=If this study corresponds to or represents a specific research product, such as by providing supplemental materials, you may enter a citation to it here.
citations.more.title=Citations
citations.more.body=Enter details about any other related research products, papers, or publications that either reference or are referenced by this volume.

volume.links=Links
link.head=Citation/description
link.url=URL or DOI
link.head.title=Step 1. Enter title
link.url.title=Step 2. Enter URL or DOI
link.link=(external link)

citation.head=Citation
citation.year=Year
citation.url=DOI or URL
citation.authors=Authors

comments.title=Comments
comments.post=Post
comments.reply=Reply
comments.cancel=Cancel
comments.prompt=Post a comment...
comments.update.error=Could not update comments list.
comments.add.success=Comment added.
comments.add.error=Error while posting comment.

comments.text.title=Comment
comments.text.help=Comment on the content of this page.
comments.text.error=Must be at least 3 characters long.

tags.title=Tags
tags.vote.up=Vote this tag up.
tags.vote.null=Remove your vote on this tag.
tags.auto.error=The auto-suggestion list is out-of-order.
tags.update.error=Could not update tag list.
tags.vote.up.success=Tag <strong>{0}</strong> voted up.
tags.vote.null.success=Tag <strong>{0}</strong> vote cancelled.
tags.vote.error=Error while voting for tag <strong>{0}</strong>.
tags.new.success=Tag <strong>{0}</strong> added.
tags.new.error=Error while adding tag <strong>{0}</strong>.

# Access
access.global.legend=Share this study
access.global.save.success=Sharing settings updated.
access.global.save.error=Unable to update sharing settings.
access.global.NONE.NONE=Private: Share with collaborators selected below.
access.global.PUBLIC.SHARED=Shared: Share with authorized researchers and selected information with the public.
access.global.restricted=You must be an authorized Databrary Investigator in order to share studies.

access.grant.legend=Collaborators
access.grant.inherit=Extend access to those in {0}''s lab/group.
access.grant.save.success=Access changed successfully.
access.grant.save.error=Could not update access at this time.
access.grant.remove.success=Access removed successfully.
access.grant.remove.error=Could not remove access at this time.
access.delete.self=You cannot remove your own access to a volume.
access.grant.restricted=You are not authorized to share data with {0}.

access.search.legend=Add another collaborator
access.search=Search for a user, group, or institution...
access.search.name.help=Enter the user, group, or institution to which you want to grant access.
access.search.name.error=Enter at least 3 characters for auto-search to begin.
access.search.error=Could not retrieve any users or institutions.
access.notfound=None of these

# Funding
funding.save.success=Funding source updated.
funding.save.error=Could not update funding agency at this time.
funding.remove.success=Funding source removed.
funding.remove.error=Could not remove funding agency at this time.

funding.awards=Grant #
funding.awards.placeholder=XXX-XXXXXX-XX
funding.awards.add=Add another grant
funding.search.legend=Add a funding source
funding.search.placeholder=Search for a funding agency...
funding.search.more=Find more...
funding.search.repeat={0} has already been added.
funding.search.name.help=Start typing the name of the desired funding agency.

search.title=Search
search.prompt=Search data
search.active=Searching...
search.none=No matches found.

# --- Registration
register.title=Register
register.title.sub=Get Databrary Access
register.name.prompt=Full name
register.name.placeholder=First Last
register.email.placeholder=
register.affiliation.placeholder=University
register.continue=Continue
register.agree=Agree
register.register=Agree and register
register.sent.instructions=Your confirmation email has been sent to {0}.
register.authquery.error=Could not retrieve potential authorizing agents.

register.name.help=Provide your full name.

register.email.help=We recommend using your institutional email address. You can change it later.
register.email.error=This email address is invalid.

register.affiliation.help=Enter your affiliation as you wish it to display on your profile.

wizard.register-create.name=Create Account
wizard.register-create.description=Register to browse shared data and comment on datasets.
wizard.register-create.instructions=Please provide information about yourself.

wizard.register-agreement.name=Sign Agreement
wizard.register-agreement.description=Learn about the responsibilities of all Databrary members.
wizard.register-agreement.instructions=Read each section of the agreement. You can also download the <a href="http://databrary.org/policies/investigator-agreement.pdf" target="_blank">full agreement as pdf</a>.
wizard.register-agreement.agreement-contents=<p>Users must abide by these three guiding principles</p><ol><li>Databrary investigators are responsible for getting participant permission levels correct. They must ensure that participants'' wishes are respected in the data they contribute.</li><li>Databrary investigators must treat other researchers'' data with the same respect, security, and ethical commitment as their own.</li><li>Databrary investigators must take care in authorizing other people (affiliates and collaborators) and are responsible for their conduct and use of Databrary data, just as they are in their own labs.</li></ol>
wizard.register-agreement.agree=I have read and understand the <a href="http://databrary.org/user-guide/policies/investigator-agreement.html" target="_blank">Databrary Investigator Agreement</a>

wizard.register-email.name=Confirm Email
wizard.register-email.description=Confirm your email address to continue.
wizard.register-email.instructions=Check your inbox for your email confirmation. You must verify your email address to continue.

wizard.register-password.name=Set Password
wizard.register-password.description=Pick a secure password.
wizard.register-password.instructions=Please set a secure password. Remember that users may not share their login information with anyone.

wizard.register-agent.name=Request Authorization
wizard.register-agent.description=Begin the authorization process.
wizard.register-agent.instructions=In order to access Databrary resources, you must be authorized either as a "Databrary Authorized Investigator" through a sponsoring institution, or by an authorized Databrary Investigator as an "Affiliate Investigator". <a href="http://staging.databrary.org/resources/guide/investigators.html" target="_blank">Read more</a> about the authorization process and its requirements.

auth.register.principal=<strong>Authorized Investigator</strong> (Researchers that are eligible to conduct independent research at their institution may become Authorized Investigators and authorize and manage Affiliates.)
auth.register.affiliate=<strong>Affiliate Investigator</strong> (Individuals working with Authorized Investigators may be authorized as Affiliates.)

wizard.register-request.name=Submit Authorization
wizard.register-request.description=Confirm your authorization request.
wizard.register-request.instructions=

wizard.register-pending.name=Stay Tuned
wizard.register-pending.description=Tips for exploring Databrary.
wizard.register-pending.instructions=Your request for authorization is now pending. Once your request for authorization is approved, you will receive an email notification and will be authorized to access the shared data in Databrary. In the meantime, you can learn more about how to share data by reading our <a href="http://databrary.org/user-guide.html" target="_blank">Databrary User Guide</a>.<br><br>You can also:<br><a href="/profile">View and complete your profile</a><br><a href="/search">Browse public datasets</a><br>

# --- Volume edit

volume.edit.create=Create study
volume.edit.cancel=Cancel
volume.edit=Edit study
volume.edit.exit=View study

volume.edit.title.sub=New Study
volume.edit.success=Volume saved successfully.
volume.edit.error=Unable to save volume.

wizard.volume-edit-overview.name=Overview
wizard.volume-edit-overview.description=Edit title, description, and citation.
wizard.volume-edit-overview.instructions=First, provide basic information about this study.  Then, visit the tabs on the left to provide more information and data.

volume.edit.autodoi.instructions=A DOI starts with "10." and can usually be found on the first page of a published paper or on the journal''s website. If you have one, press the "retrieve" button below to automatically fill out study information from the DOI. Previously entered information will be replaced.
volume.edit.autodoi=DOI or URL
volume.edit.autodoi.placeholder=10.XXXX/XXXXXXXX
volume.edit.citation.url.help=Enter a DOI or URL of the resource this study represents. 
volume.edit.autodoi.lookup=Retrieve
volume.edit.autodoi.donthave=I don''t have one

volume.edit.autodoi.citation.success=Citation retrieved from DOI.
volume.edit.autodoi.citation.error=Could not retrieve citation from provided DOI.

volume.edit.citation.head.help=Enter the full citation of the associated paper, preferably in APA format.
volume.edit.citation.head.placeholder=Last, F. (2014). Title...
volume.edit.name.help=Enter the title of the paper or study.
volume.edit.name.placeholder=Title
volume.edit.citation.author.placeholder=Add New Author (First Last)
volume.edit.citation.year.help=Enter the publication year of the associated paper.
volume.edit.citation.year.placeholder=2014
volume.edit.body.help=Enter or paste the abstract of the associated paper or other summary description.
volume.edit.body.placeholder=
volume.edit.alias.help=This optional name may be how you refer to this study within your lab, and will only be shown to those with edit access.
volume.edit.alias.placeholder=
volume.edit.success=Volume saved successfully.

wizard.volume-edit-materials.name=Materials
wizard.volume-edit-materials.description=Upload clips, images, stimuli, documents, and other materials.
wizard.volume-edit-materials.instructions=<p>Provide any files related to this study.  For each file, you must indicate whether it contains <b>restricted</b> identifying information (such as faces or birthdates), or <b>shared</b> or <b>public</b> non-data (stimuli or displays used during data collection, blank questionnaire forms).</p><p>Any representative video clips or still images may additionally be selected as excerpts, and possibly shared more broadly given appropriate, explicit consent for release by depicted individuals.</p><p>See our <a href="/asset/formats">list of accepted file types</a>.</p>

wizard.volume-edit-data.name=Data
wizard.volume-edit-data.description=Provide data from collected sessions.
<<<<<<< HEAD
wizard.volume-edit-data.instructions=<p>Here you can enter data about individual sessions, participants, or data collections.  Each row in this spreadsheet represents a single session.</p><p>Click the <em>green arrow</em> (<img src="/public/images/icon/go.png">) on the left to upload files for each session. Click the <em>plus</em> (<img src="/public/images/icon/add.png">) sign on the rightmost tab to add a new tab. Click the <em>plus</em> (<img src="/public/images/icon/add.png">) sign within a tab to add a new column within the given tab. Any highlighted cells will be modified along with your current edits.</p>
wizard.volume-edit-data.releasekeyhide=Hide legend of release levels
wizard.volume-edit-data.releasekeyshow=Show legend of release levels
=======
wizard.volume-edit-data.instructions=<p>Here you can enter data about individual sessions, participants, or data collections.  Each row in this spreadsheet represents a single session.</p><p>Click the <em>green arrow</em> button on the left to upload files for each session. Click the <em>plus</em> button on the right most tab to add a new tab. Click the <em>plus</em> button within a tab to add a new column within the given tab. Any highlighted cells will be modified by your current edit.</p>
>>>>>>> ff687321

asset.file=File
asset.file.help=Select the file you wish to upload.
asset.name=Name
asset.name.help=You may optionally provide a brief description of this file for other users.
asset.name.placeholder=New file name
asset.classification=Classification
asset.excerpt=
asset.excerpt.checkbox-label=Highlight as excerpt
asset.add-drop=Drop file here or click to upload a new file.
asset.add-drop.replace=Drop file here or click to upload replacement file.
asset.upload-progress=(in progress)
asset.format=File format
asset.upload.rejected=File "{0}" was not accepted for upload. Consult our <a href="/asset/formats">list of supported file formats</a>.
asset.upload.success=Uploaded "{0}" successfully.
asset.upload.transcoding=This file may take some time to process before it is displayed properly.
asset.upload.completing=Completing...

asset.update.success=Updated "{0}" successfully.
asset.update.error=Unable to update "{0}".
asset.replace.success=Replaced "{0}" successfully.
asset.remove.success=Removed "{0}" successfully.
asset.remove.error=Unable to remove "{0}".
asset.remove.confirm=Are you sure you want to remove this file?
asset.add=Add a new file...

asset.display.unavailable=Preview unavailable
asset.display.nopermission=You are not authorized to view this file
asset.display.pending=This file is still being processed

wizard.volume-edit-links.name=Links
wizard.volume-edit-links.description=Additional citations and external resources.
wizard.volume-edit-links.instructions=List any external resources or references related to this material, including additional citations and data repositories.

wizard.volume-edit-funding.name=Funding
wizard.volume-edit-funding.description=Specify funding sources.
wizard.volume-edit-funding.instructions=Sources of funding that supported this research.

wizard.volume-edit-access.name=Access
wizard.volume-edit-access.description=Set access and sharing levels.
wizard.volume-edit-access.instructions=Specify with whom you want to share the data contained in this volume and what level of access you wish them to have.

volume.edit.access.success=Volume access updated successfully.
volume.edit.access.error=Unable to update volume access.

download.zip=Download all files as zip

# --- Spreadsheet
slot.remove.notempty=You must remove all associated records and files before you can remove this.
slot.add-tab=Add new tab to dataset
slot.add-column=Add new column to 

# --- Timeline
slot.edit=Edit session
slot.view=View session<|MERGE_RESOLUTION|>--- conflicted
+++ resolved
@@ -597,13 +597,9 @@
 
 wizard.volume-edit-data.name=Data
 wizard.volume-edit-data.description=Provide data from collected sessions.
-<<<<<<< HEAD
-wizard.volume-edit-data.instructions=<p>Here you can enter data about individual sessions, participants, or data collections.  Each row in this spreadsheet represents a single session.</p><p>Click the <em>green arrow</em> (<img src="/public/images/icon/go.png">) on the left to upload files for each session. Click the <em>plus</em> (<img src="/public/images/icon/add.png">) sign on the rightmost tab to add a new tab. Click the <em>plus</em> (<img src="/public/images/icon/add.png">) sign within a tab to add a new column within the given tab. Any highlighted cells will be modified along with your current edits.</p>
+wizard.volume-edit-data.instructions=<p>Here you can enter data about individual sessions, participants, or data collections.  Each row in this spreadsheet represents a single session.</p><p>Click the <em>green arrow</em> (<img src="/public/images/icon/go.png">) on the left to upload files for each session. Click the <em>plus</em> (<img src="/public/images/icon/add.png">) sign on the rightmost tab to add a new tab. Click the <em>plus</em> (<img src="/public/images/icon/add.png">) sign within a tab to add a new column within the given tab. Any highlighted cells will be modified by your current edit.</p>
 wizard.volume-edit-data.releasekeyhide=Hide legend of release levels
 wizard.volume-edit-data.releasekeyshow=Show legend of release levels
-=======
-wizard.volume-edit-data.instructions=<p>Here you can enter data about individual sessions, participants, or data collections.  Each row in this spreadsheet represents a single session.</p><p>Click the <em>green arrow</em> button on the left to upload files for each session. Click the <em>plus</em> button on the right most tab to add a new tab. Click the <em>plus</em> button within a tab to add a new column within the given tab. Any highlighted cells will be modified by your current edit.</p>
->>>>>>> ff687321
 
 asset.file=File
 asset.file.help=Select the file you wish to upload.
