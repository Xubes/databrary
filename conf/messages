# --- App
app.update=The Databrary website has been updated. Please save your work and reload your browser tab.

# --- Formats
format.date=Select a valid date (in ''{0}'' format).
format.duns=9-digit D-U-N-S
format.offset=Position in seconds
format.orcid=ORCID iD
format.boolean=
format.url=URL or DOI

# --- Errors
error.both=Only one of {0} and {1} may be specified
error.missing=Field value has not been filled
error.offset=Position in seconds expected
error.date=
citation.invalid=Invalid citation: at least citation or DOI is required
file.format.unknown=File format ''{0}'' is not supported.
file.invalid=This does not appear to be a valid file ({0}).
file.superseded=That file has already been replaced.
measure.unknown=Invalid or unknown type of measure.
measure.bad=Invalid value for measure.
duns.invalid=Invalid D-U-N-S
orcid.invalid=Invalid ORCID iD
range.invalid=Invalid time range
object.invalid=Invalid {0} specified
funder.notfound=Funder ID {0} not found
agreement.required=You must consent to the user agreement.
tag.invalid=Invalid tag name (must be 3-32 letters)
url.invalid=Invalid. Please check your typing.

error.generic=Something''s gone terribly wrong.
error.prefix=<strong>Error</strong>:
error.suffix=Please <a href="mailto:feedback@databrary.org">contact us</a> and try again later.
error.view=<a href="" ng-click="message.fn()">View error</a>.

error.report=<a href="mailto:feedback@databrary.org?subject={0}&body={1}" target="_blank">Send report</a>.
error.report.subject=[Error {0}] {1}
error.report.body=Describe what you were doing, what went wrong, and what you expected to happen:\n\n\n\n----\n\n{0}

scraper.error=Could not retrieve required document "{0}".
video.unsupported=Unfortunately, we do not currently support playing videos in Firefox on OS X. Please try Safari or Chrome.

error.forbidden.title=Access denied
error.forbidden.body=If you are not logged-in, try logging in.
error.notfound.title=There''s nothing here
error.notfound.body=The resource you requested may no longer be available.
error.badrequest.title=Bad request
error.badrequest.body=Sorry, something went wrong with that request.  More information is below, or <a href=''mailto:feedback@databrary.org''>contact us</a> for asssistance.
error.internal.title=Internal error
error.internal.body=Sorry, something is broken.  More information is below, or <a href=''mailto:feedback@databrary.org''>contact us</a> for assistance.

error.title=Error
error.resolve=<strong>Error</strong>: An error occurred retrieving this page. Please <a href="mailto:feedback@databrary.org">contact us</a> and try again later.
error.0=Network Error
error.400=400 - Bad Request
error.401=401 - Unauthorized
error.402=402 - Payment Required
error.403=403 - Forbidden
error.404=404 - Not Found
error.500=500 - Internal Server Error
error.501=501 - Not Implemented
error.502=502 - Bad Gateway
error.503=503 - Service Unavailable
error.504=504 - Gateway Timeout

# --- Emails
mail.password.subject=Databrary password reset
mail.password.none=Someone (hopefully you) has requested to reset the password for the Databrary account associated with this email address. If you did not request this, let us know (by replying to this message) or simply ignore it.\n\nUnfortunately, no Databrary account found for this email address. You can try again with a different email address, or reply to this email for assistance.
mail.password.body=Someone (hopefully you) has requested to reset the password for the Databrary account associated with this email address. If you did not request this, let us know (by replying to this message) or simply ignore it. Otherwise, you may use this link to reset your Databrary password:\n\n{0}
mail.register.subject=Databrary account created
mail.register.body=Thank you for registering with Databrary. Please use this link to complete your registration:\n\n{0}\n\nBy clicking the above link, you also indicate that you have read and understand the investigator agreement, which you can download here:\n\nhttp://databrary.org/policies/investigator-agreement.pdf\n\nOnce you''ve validated your e-mail, you will be able to request authorization in order to be granted full access to Databrary.
mail.authorize.subject=Databrary authorization request
mail.authorize.body={1} has requested to be authorized by {2}.\n\nTo approve or reject this authorization request, go to: {0}
mail.authorized.subject=Databrary authorization approved
mail.authorized.body=You have been authorized for Databrary access by {0}.

# Generic UI
databrary=Databrary
featured=Featured Dataset

navigation.confirmation=Do you want to abandon all unsaved changes?

save=Save
save.all=Save All
clear=Clear
cancel=Cancel
reset=Reset
replace=Replace
upload=Upload
revert=Revert
revert.all=Revert All
add=Add
remove=Remove
edit=Edit
create=Create
file=file
account=Account
password=Password
link=link
me=Me

toolbar.login=login
toolbar.logout=logout
toolbar.register=register
toolbar.profile=view profile

toolbar.contact=Send us your comments, questions, and suggestions.

# --- Login page
page.title.login=Login

login.title=Login
login.title.sub=Enter Databrary
login.login=Login
login.method.password=or login with Databrary.
login.method.openid=or login with OpenID.
login.forgot=Forgot your password?

login.bad=Incorrect login.
login.throttled=Too many login attempts. Try again later.
login.openID.notFound=No account is associated with that OpenID.
login.noCookie=You must be logged in to perform that action. Please make sure you have cookies enabled.
login.expired=Your session has expired. Please login again.
login.error=Unable to log in with those credentials.

login.email.help=Enter the email address you used to register.
login.email.error=This email address is invalid.
login.password.help=Enter your password.

# --- Reset page
page.title.reset=Password Reset

reset.title=Password Reset
reset.request=Reset
reset.save=Save
reset.request.success=Password reset email sent to {0}. Please follow the instructions in that message.
reset.save.success=Your password has been reset.
reset.request.error=Password reset unsuccessful.

reset.email.help=Enter the email address you used to register.
reset.once.help=Enter a secure password.
reset.again.help=Enter the same password again.

# --- HTML page attributes
page.title.home=Welcome
page.title.register=Register
page.title.search=Search
page.title.stub=Create Volume Stub
page.title.error=There''s been an Error!

# --- Formats
page.title.help.formats=Supported File Formats

help.title=Help
help.formats.title=Supported File Formats
help.formats.body=This is the list of file formats which we currently accept.  Note that all video formats will be automatically transcoded to mp4 format.  If you have files in other formats you wish to share, just <a href="mailto:feedback@databrary.org">contact us</a> so that we can add appropriate handling.

format.list.extension=Extension
format.list.description=Description
format.list.text=Text Files
format.list.application=Documents
format.list.video=Videos
format.list.image=Images
format.list.audio=Audio

# party, auth pages
email=Email
password.once=Password
password.again=Password (again)
password.current=Current Password
password.new=New Password
password.new.again=New Password (again)
password.incorrect=Incorrect password.
password.match=Passwords do not match.
password.check=Insecure password: {0}
openid=OpenID
orcid=ORCiD
fullname=Full Name
duns=DUNS
avatar=avatar
affiliation=Affiliation

return.volume=Return to volume

logout.success=You are logged out.
logout.error=That''s weird. We couldn''t log you out.

superuser.on.success=Superuser mode activated!
superuser.on.error=Could not activate superuser mode!
superuser.off.success=Superuser mode deactivated!
superuser.off.error=Could not deactivate superuser mode!

welcome.title=Welcome
welcome.title.sub=Databrary Private Beta
welcome.body=Databrary is currently in private beta. For more information, please visit <a href="http://databrary.org">databrary.org</a>.\n\nIf you''d like to be notified when we open the site to a wider audience, you can join our <a href="http://databrary.org/contact/newsletter.html">mailing list</a>. In the mean time, you can also <a href="http://databrary.org/user-guide/releasing-data.html">start collecting sharable data</a> or <a href="http://databrary.org/user-guide/getting-authorized.html">begin the authorization process</a> so you''re ready to start using Databrary once we launch.\n\nIf you already have an account, you can <a href="/login">login</a>. If you''ve received an invitation, please use the link found in that email to register.

party.overview.title=Overview
party.contact.title=Contact

network.title=Authorizations
network.authquery.error=Could not retrieve your authorizing agents and affiliates.

network.apply.local=Manage and apply for authorization
network.apply.foreign=Grant authorization to {0}
network.grant.local=Manage and grant authorizations
network.grant.foreign=Apply for authorization from {0}

auth.parents.title=Authorized by
auth.children.title=Granted authorization to
auth.expiration=Expiration
auth.expiration.none=N/A
auth.pending=Request pending.

auth.apply.error=Could not submit your request.
auth.apply.save.success=Request processed successfully.
auth.apply.remove.success=Request removed successfully.

auth.request=Request
auth.notfound=None of these
auth.pending.notice=You have a pending authorization request from {0}.

# --- Auth grant
auth.grant.title=Grant {0} the following capabilities:
auth.grant.save.error=Could not save this authorization.
auth.grant.deny.error=Could not deny this authorization.
auth.grant.notfound.message=Users must create an account before they can be granted authorization. Please suggest they register.

auth.grant.save.success=Authorization saved successfully.
auth.grant.remove.success=Authorization removed successfully.

auth.grant.expires.help=Select a date within the next two years.
auth.grant.expires.error=The date selected is not within the next two years.

# --- Party edit
page.title.party.edit=Edit Profile
party.edit=edit profile
party.view=view profile

party.edit.personal=Personal Information
party.edit.extended=Additional Info
party.edit.account=Login Information
party.edit.confirm=Confirm Access

party.edit.name.title=Full name
party.edit.name.help=Enter your full name.

party.edit.affiliation.title=Affiliation
party.edit.affiliation.help=Specify your institutional affiliation.

party.edit.url.title=Website
party.edit.url.help=Specify whatever personal web page you''d like (faculty page, ResearchGate, etc.)

party.edit.orcid.title=ORCiD
party.edit.orcid.help=Enter your ORCiD.

party.edit.duns.title=DUNS
party.edit.duns.help=Enter this institution''s DUNS.

party.edit.email.title=Email
party.edit.email.help=Enter a valid email address.

party.edit.password.title=New password
party.edit.password.help=Enter a new, secure password.

party.edit.password.again.title=New password (again)
party.edit.password.again.help=Enter your new password again.
party.edit.password.again.error=Passwords do not match.

party.edit.auth.title=Current password
party.edit.auth.help=Enter your current password to save changes.

party.edit.avatar.title=Avatar
party.edit.avatar.exists=Choose a new profile image

party.edit.avatar.upload=Saving data and uploading your avatar now.
party.edit.profile.success=Profile saved successfully.
party.edit.account.success=Account updated successfully.

wizard.party-edit-profile.name=Profile
wizard.party-edit-profile.description=Publicly visible info
wizard.party-edit-profile.instructions=

wizard.party-edit-account.name=Account
wizard.party-edit-account.description=Email address and password
wizard.party-edit-account.instructions=

wizard.party-edit-apply.name=Sponsors
wizard.party-edit-apply.description=Authorizations and memberships granted by others
wizard.party-edit-apply.instructions=

wizard.party-edit-grant.name=Affiliates
wizard.party-edit-grant.description=Authorizations and memberships granted to others
wizard.party-edit-grant.instructions=

party.view.url=Website

# --- Auth search
auth.search=Search for a user or institution...
auth.search.name.help=Enter your institution or PI.
auth.search.name.error=Enter at least 3 characters for auto-search to begin.
auth.search.principal=Search for your institution...
auth.search.principal.help=Enter your institution.
auth.search.affiliate=Search for your sponsoring PI...
auth.search.affiliate.help=Enter your sponsoring PI.
auth.search.placeholder=Search for your sponsoring PI or institution...
auth.search.placeholder.help=Enter your sponsoring PI or institution.
auth.search.child=Search for the person you wish to sponsor...
auth.search.child.help=Enter the person you wish to sponsor.
auth.search.error=Could not retrieve any users or institutions.

auth.apply.legend=Current sponsors and applications
auth.search.apply.legend=Apply for a new sponsor
auth.grant.legend=Current affiliates and requests
auth.search.grant.legend=Authorize a new affiliate

# --- Auth apply
auth.request.title=Request authorization from {0}
auth.request.notfound.user=User Not Found
auth.request.notfound.title=More information required
auth.request.notfound.instructions=If you''re seeking affiliate status from an investigator, please contact them and suggest they create an account at Databrary.\n\nOtherwise, please list the name and contact information (email, phone number) for your Institution''s Authorizing Official that will co-sign your Agreement. This will help us to get you Authorized as quickly as possible.
auth.request.notfound.success=Thank you for submitting a request to be Authorized. We will let you know as soon your application is Authorized.

auth.info.prompt=Expedite the authorization process by providing contact information for your Institution''s Authorizing Official or your sponsoring PI (i.e., the co-signer of your Agreement).
auth.request.info.title=Contact info
auth.request.info.help=Enter contact information (name, email, phone number) for your authorizing co-signer.

# Access
access.global.legend=Share this study
access.global.save.success=Sharing settings updated.
access.global.save.error=Unable to update sharing settings.
access.global.NONE.NONE=Share only with those collaborators I specify below.
access.global.NONE.SHARED=Share with all authorized Databrary investigators.
access.global.PUBLIC.SHARED=Make the study and all public data visible to everyone.
access.global.restricted=You must be an authorized Databrary Investigator in order to share studies.

access.remove=Remove
access.grant.inherit=Extend access to those in {0}''s lab/group.
access.grant.access.save.success=Access changed.
access.grant.access.remove.success=Access removed.
access.grant.save.success=Access changed successfully.
access.grant.save.error=Could not update access at this time.
access.grant.remove.success=Access removed successfully.
access.grant.remove.error=Could not remove access at this time.
access.delete.self=You cannot remove your own access to a volume.
access.grant.restricted=You are not authorized to share data with {0}.
access.grant.special.legend=Collaborators

access.search.legend=Add another collaborator
access.search=Search for a user, group, or institution...
access.search.name.help=Enter to whom you want to grant access.
access.search.name.error=Enter at least 3 characters for auto-search to begin.
access.search.error=Could not retrieve any users or institutions.
access.search.repeat={0} has already been added.
access.notfound=None of these

# Funding
funding.save.success=Funding source updated.
funding.save.error=Could not update funding agency at this time.
funding.remove.success=Funding source removed.
funding.remove.error=Could not remove funding agency at this time.

funding.awards=Grant #
funding.awards.placeholder=XXX-XXXXXX-XX
funding.search.legend=Add a funding source
funding.search.placeholder=Search for a funding agency...
funding.search.more=Find more...
funding.search.repeat={0} has already been added.

funding.search.name.help=Start typing the name of the desired funding agency.

# Permission levels
auth.site=Access to others'' shared Databrary data
auth.site.NONE.title=No access
auth.site.NONE=Cannot access shared Databrary data (except as granted through group/lab access).
auth.site.PUBLIC.title=Restricted access
auth.site.PUBLIC=Authorized to browse Databrary studies and volumes, but only to view public data.
auth.site.SHARED.title=Provisional access
auth.site.SHARED=Access to all shared Databrary data.
auth.site.READ.title=Affiliate Investigator
auth.site.READ=Access all shared Databrary data.
auth.site.EDIT.title=Principal Investigator
auth.site.EDIT=Share data with Databrary and the public.
auth.site.ADMIN.title=Administrative access
auth.site.ADMIN=Can authorize users on {0} behalf.

auth.member=Access to {0} group/lab data
auth.member.NONE.title=No access
auth.member.NONE=Cannot access {0} data (except as granted through Databrary authorization).
auth.member.PUBLIC.title=Public access
auth.member.PUBLIC=Can browse {0} studies and volumes, but only view public data.
auth.member.SHARED.title=Shared access
auth.member.SHARED=Read-only access to {0} group data except private data.
auth.member.READ.title=Read-only access
auth.member.READ=Full view access to all {0} group data.
auth.member.EDIT.title=Read/write access
auth.member.EDIT=Can access and edit all {0} group data.
auth.member.ADMIN.title=Manager
auth.member.ADMIN=Can access and change permissions on all {0} group data.

# note: {0} may be name or "You"
access.NONE={0} cannot access these data.
access.PUBLIC={0} can access only public data.
access.SHARED={0} can access only shared data.
access.READ={0} has read-only access.
access.EDIT={0} has read-write access.
access.ADMIN={0}, as an investigator on these data, can fully edit and share them.

access.edit.NONE=No access
access.edit.PUBLIC=View access only public data
access.edit.SHARED=View and access only shared data
access.edit.READ=Read-only access
access.edit.EDIT=Read/write access
access.edit.ADMIN=Investigator (read/write/share access)

access.edit.READ.who=For those you trust to view all data.
access.edit.EDIT.who=For those you trust to view, change, add, and remove data.
access.edit.ADMIN.who=For fellow study investigators only.

consent.NONE=There is no release for this session.
consent.PRIVATE=The identifying data in this session have not been released for sharing.
consent.SHARED=The identifying data in this session have been released for sharing only with authorized Databrary users. No excerpts may be used in public settings.
consent.EXCERPTS=The identifying data in this session have been released for sharing with authorized Databrary users, and excerpts may be used in public settings for research and educational purposes.
consent.PUBLIC=The identifying data in this session have been released publicly.

classification.PRIVATE=Private: never shared; only available to individuals and groups explicitly granted access.
classification.RESTRICTED=Restricted: potentially identifying data; only shared with appropriate participant release.
classification.SHARED=Shared: only shared with authorized Databrary users for educational or research purposes.
classification.PUBLIC=Public: available to anybody for unrestricted use.

asset.excerpt.invalid=Excerpts can not have a more restrictive classification than than the whole file.
asset.untranscoded=This video is being converted to Databrary''s standard format, so some features may not work yet.

# objects
object.tip.dataset=Datasets are collections of raw data.
object.tip.study=Studies extend datasets with analysis, documents, and publications.
object.tip.record=A metadata label applied to set of related sessions.
object.tip.session=Sessions group files and data collected at the same time.
object.tip.asset=Files can potentially contain a lot of valuable data.

# Volume page
volume=Volume
volume.overview.title=Overview
volume.authors.title=Original Authors
volume.contributors.title=Investigators
volume.funding.title=Funding
volume.creation.title=Shared on
volume.sessions.title=Sessions
volume.sessions={0} sessions ({1} shared)
volume.ages.title=Ages
volume.ages={0} (M = {1})
volume.citation.title=Original Work
volume.link.title=How to Cite
volume.access.title=Shared with
volume.reuse.title=Reuse
volume.reuse.provides=These data are used in...
volume.reuse.consumes=These data were originally collected as part of...

volume.name=Title
volume.alias=Internal short name (only shown to editors)
volume.body=Description
study.body=Abstract

browser.title=Data
browser.group=+
browser.group.by=Categorize by
browser.group.empty=This group is empty.
browser.group.loading=Loading...
browser.sort=sort
browser.sort.by=Group by
browser.filter.by=Filter by
browser.noaccess=You do not have access to view this file.
browser.assets.error=Could not retrieve assets for this session.
session=Session

excerpts.title=Excerpts
excerpts.download=Download this excerpt.
excerpts.jump=Jump to the session from which this excerpt originates.

player.title=Player
player.download=Download this file.
player.close=Close the media player.

materials=Materials
materials.empty=There are no files here.

citations.title=Citations
citations.study.title=Corresponding Publication
citations.study.body=If this study corresponds to or represents a specific research product, such as by providing supplemental materials, you may enter a citation to it here.
citations.more.title=Citations
citations.more.body=Enter details about any other related research products, papers, or publications that either reference or are referenced by this volume.

citation.head=Citation
citation.year=Year
citation.url=DOI or URL
citation.authors=Authors

comments.title=Comments
comments.post=Post
comments.reply=Reply
comments.cancel=Cancel
comments.prompt=Post a comment...
comments.update.error=Could not update comments list.
comments.add.success=Comment added.
comments.add.error=Error while posting comment.

comments.text.title=Comment
comments.text.help=Comment on the content of this page.
comments.text.error=Must be at least 3 characters long.

tags.title=Tags
tags.vote.up=Vote this tag up.
tags.vote.null=Remove your vote on this tag.
tags.vote.down=Vote this tag down.
tags.auto.error=The auto-suggestion list is out-of-order.
tags.update.error=Could not update tag list.
tags.vote.up.success=Tag <strong>{0}</strong> voted up.
tags.vote.null.success=Tag <strong>{0}</strong> vote cancelled.
tags.vote.down.success=Tag <strong>{0}</strong> voted down.
tags.vote.error=Error while voting for tag <strong>{0}</strong>.
tags.new.success=Tag <strong>{0}</strong> added.
tags.new.error=Error while adding tag <strong>{0}</strong>.

search.title=Search
search.prompt=Start your search...
search.error=Could not complete your search.
search.deep.info=You are in deep search mode. Press enter to submit new request, or click [X] to return to filter mode.

# --- Notices
notice.help.pilot=<strong>Pilot</strong>: This session contains pilot data.
notice.help.exclusion=<strong>Exclusion</strong>: This session was excluded due to <em>{0}</em>.

# --- Registration
register.title=Register
register.title.sub=Get Databrary Access
register.name.prompt=Full name
register.name.placeholder=First Last
register.email.placeholder=
register.affiliation.placeholder=University
register.continue=Continue
register.agree=Agree
register.register=Agree and register
register.sent.instructions=Your confirmation email has been sent to {0}.
register.authquery.error=Could not retrieve potential authorizing agents.

register.name.help=Provide your full name.

register.email.help=We recommend using your institutional email address. You can change it later.
register.email.error=This email address is invalid.

register.affiliation.help=Enter your affiliation as you wish it to display on your profile.

wizard.register-create.name=Create Account
wizard.register-create.description=Register to browse shared data and comment on datasets.
wizard.register-create.instructions=Please provide information about yourself.

wizard.register-agreement.name=Sign Agreement
wizard.register-agreement.description=Learn about the responsibilities of all Databrary members.
wizard.register-agreement.instructions=Read each section of the agreement. You can also download the <a href="http://databrary.org/policies/investigator-agreement.pdf" target="_blank">full agreement as pdf</a>.
wizard.register-agreement.agreement-contents=<p>Users must abide by these three guiding principles</p><ol><li>Databrary investigators are responsible for getting participant permission levels correct. They must ensure that participants'' wishes are respected in the data they contribute.</li><li>Databrary investigators must treat other researchers'' data with the same respect, security, and ethical commitment as their own.</li><li>Databrary investigators must take care in authorizing other people (affiliates and collaborators) and are responsible for their conduct and use of Databrary data, just as they are in their own labs.</li></ol>
wizard.register-agreement.agree=I have read and understand the <a href="http://databrary.org/user-guide/policies/investigator-agreement.html" target="_blank">Databrary Investigator Agreement</a>

wizard.register-email.name=Confirm Email
wizard.register-email.description=Confirm your email address to continue.
wizard.register-email.instructions=Check your inbox for your email confirmation. You must verify your email address to continue.

wizard.register-password.name=Set Password
wizard.register-password.description=Pick a secure password.
wizard.register-password.instructions=Please set a secure password. Remember that users may not share their login information with anyone.

wizard.register-agent.name=Request Authorization
wizard.register-agent.description=Begin the authorization process.
wizard.register-agent.instructions=In order to access Databrary resources, you must be authorized either as a "Databrary Authorized Investigator" through a sponsoring institution, or by an authorized Databrary Investigator as an "Affiliate Investigator". <a href="http://databrary.org/user-guide/getting-authorized/agreement.html" target="_blank">Read more</a> about this process and its requirements.

auth.register.principal=<strong>Authorized Investigator</strong>: Researchers with <a href="http://databrary.org/user-guide/definitions.html#people" target="_blank">PI status</a> (eligible to conduct independent research at their institution) may request authorization to access and share Databrary data, as well as authorize affiliates.
auth.register.affiliate=<strong>Affiliate Investigator</strong>: Individuals working with Authorized Investigators may be sponsored to access shared Databrary data.

wizard.register-request.name=Submit Authorization
wizard.register-request.description=Confirm your authorization request.
wizard.register-request.instructions=

wizard.register-pending.name=Stay Tuned
wizard.register-pending.description=Tips for exploring Databrary.
wizard.register-pending.instructions=Your request for authorization is now pending. Once your request for authorization is approved, you will be authorized to access the shared data in Databrary. In the meantime, you can learn more about how to share data by reading our <a href="http://databrary.org/user-guide.html" target="_blank">Databrary User Guide</a>.

#Splash page text
splash.investigators.header=Databrary Investigators

# --- Volume edit

volume.edit.create=create study
volume.edit.cancel=cancel
volume.edit=edit study
volume.edit.exit=view study

volume.edit.title.sub=New Study
volume.edit.success=Volume saved successfully.
volume.edit.error=Unable to save volume.

wizard.volume-edit-overview.name=Citation
wizard.volume-edit-overview.description=Edit citation and description.
wizard.volume-edit-overview.instructions=First, provide basic information about the published paper or resource which this study represents.  Then, visit the tabs on the left to provide more information and data.

volume.edit.autodoi.instructions=You can automatically fill out your study information by entering the DOI of a published paper. A DOI starts with "10." and can usually be found on the first page of a published paper or on the journal''s website. If you do not have a DOI, you can fill out the information manually.
volume.edit.autodoi=DOI or URL
volume.edit.autodoi.placeholder=10.XXXX/XXXXXXXX
volume.edit.citation.doi.help=Enter a DOI starting with "10." to automatically retrieve the paper citation, and press "Lookup".
volume.edit.citation.url.help=Enter an optional DOI or URL of the resource this study represents.
volume.edit.autodoi.lookup=Lookup
volume.edit.autodoi.donthave=I don''t have one

volume.edit.autodoi.name.success=Title retrieved from DOI.
volume.edit.autodoi.name.error=Could not retrieve title from provided DOI.
volume.edit.autodoi.citation.success=Citation retrieved from DOI.
volume.edit.autodoi.citation.error=Could not retrieve citation from provided DOI.

volume.edit.citation.head.help=Enter the full citation of the associated paper, preferably in APA format.
volume.edit.citation.head.placeholder=Last, F. (2014). Title...
volume.edit.name.help=Enter the title of the paper or study.
volume.edit.name.placeholder=Title
volume.edit.citation.author.placeholder=First Last
volume.edit.citation.year.help=Enter the publication year of the associated paper.
volume.edit.citation.year.placeholder=2014
volume.edit.body.help=Enter or paste the abstract of the associated paper or other summary description.
volume.edit.body.placeholder=
volume.edit.alias.help=This optional name may be how you refer to this study within your lab, and will only be shown to those with edit access.
volume.edit.alias.placeholder=

volume.edit.overview.success=Volume saved successfully.
volume.edit.overview.error=Unable to save volume.

<<<<<<< HEAD
wizard.volume-edit-excerpts.name=Excerpts
wizard.volume-edit-excerpts.description=Upload representative videos and images.
wizard.volume-edit-excerpts.instructions=Provide excerpts related to this study.  Excerpts are video clips or still images that contain identifying information (such as faces). Each excerpt must have explicit consent for release by the depicted individuals.\n\nYou can share non-excerpt files in the Materials section.

wizard.volume-edit-materials.name=Materials
wizard.volume-edit-materials.description=Upload stimuli, documents, and other materials.
wizard.volume-edit-materials.instructions=Provide other non-data files related to this study that do not contain identifying information (e.g., stimuli or displays used during data collection, blank questionnaire forms).
=======
wizard.volume_edit_excerpts.name=Excerpts
wizard.volume_edit_excerpts.description=Upload representative videos and images.
wizard.volume_edit_excerpts.instructions=Provide excerpts related to this study.  Excerpts are video clips or still images that contain identifying information (such as faces). Each excerpt must have explicit consent for release by the depicted individuals. See our <a href="/asset/formats">list of accepted file types</a>.\n\nYou can share non-excerpt files in the Materials section.

wizard.volume_edit_materials.name=Materials
wizard.volume_edit_materials.description=Upload stimuli, documents, and other materials.
wizard.volume_edit_materials.instructions=Provide other non-data files related to this study that do not contain identifying information (e.g., stimuli or displays used during data collection, blank questionnaire forms). See our <a href="/asset/formats">list of accepted file types</a>.
>>>>>>> 95462473

material.file=File
material.file.help=Select the file you wish to upload.
material.name=Caption
material.name.help=You may optionally provide a brief description of this file for other users.
material.name.placeholder=
material.classification=Classification

volume.edit.materials.update.success=Updated {0} successfully.
volume.edit.materials.update.error=Unable to update {0}.
volume.edit.materials.create=Upload of {0} in progress.  Please wait.
volume.edit.materials.create.success=Uploaded {0} successfully.  Some types of files such as videos may take some time to process before they are displayed properly.
volume.edit.materials.create.error=Unable to upload {0}.
volume.edit.materials.replace.success=Replaced {0} successfully.  Some types of files such as videos may take some time to process before they are displayed properly.
volume.edit.materials.replace.error=Unable to replace {0}.
volume.edit.materials.remove.success=Removed {0} successfully.
volume.edit.materials.remove.error=Unable to remove {0}.
volume.edit.materials.refresh.error=Could not update materials display. Please refresh before making any new edits.

wizard.volume-edit-funding.name=Funding
wizard.volume-edit-funding.description=Specify funding sources.
wizard.volume-edit-funding.instructions=Sources of funding that supported this research.

wizard.volume-edit-access.name=Access
wizard.volume-edit-access.description=Set access and sharing levels.
wizard.volume-edit-access.instructions=Specify with whom you want to share the data contained in this volume and what level of access you wish them to have.

volume.edit.access.success=Volume access updated successfully.
volume.edit.access.error=Unable to update volume access.<|MERGE_RESOLUTION|>--- conflicted
+++ resolved
@@ -629,23 +629,13 @@
 volume.edit.overview.success=Volume saved successfully.
 volume.edit.overview.error=Unable to save volume.
 
-<<<<<<< HEAD
 wizard.volume-edit-excerpts.name=Excerpts
 wizard.volume-edit-excerpts.description=Upload representative videos and images.
-wizard.volume-edit-excerpts.instructions=Provide excerpts related to this study.  Excerpts are video clips or still images that contain identifying information (such as faces). Each excerpt must have explicit consent for release by the depicted individuals.\n\nYou can share non-excerpt files in the Materials section.
+wizard.volume-edit-excerpts.instructions=Provide excerpts related to this study.  Excerpts are video clips or still images that contain identifying information (such as faces). Each excerpt must have explicit consent for release by the depicted individuals. See our <a href="/asset/formats">list of accepted file types</a>.\n\nYou can share non-excerpt files in the Materials section.
 
 wizard.volume-edit-materials.name=Materials
 wizard.volume-edit-materials.description=Upload stimuli, documents, and other materials.
-wizard.volume-edit-materials.instructions=Provide other non-data files related to this study that do not contain identifying information (e.g., stimuli or displays used during data collection, blank questionnaire forms).
-=======
-wizard.volume_edit_excerpts.name=Excerpts
-wizard.volume_edit_excerpts.description=Upload representative videos and images.
-wizard.volume_edit_excerpts.instructions=Provide excerpts related to this study.  Excerpts are video clips or still images that contain identifying information (such as faces). Each excerpt must have explicit consent for release by the depicted individuals. See our <a href="/asset/formats">list of accepted file types</a>.\n\nYou can share non-excerpt files in the Materials section.
-
-wizard.volume_edit_materials.name=Materials
-wizard.volume_edit_materials.description=Upload stimuli, documents, and other materials.
-wizard.volume_edit_materials.instructions=Provide other non-data files related to this study that do not contain identifying information (e.g., stimuli or displays used during data collection, blank questionnaire forms). See our <a href="/asset/formats">list of accepted file types</a>.
->>>>>>> 95462473
+wizard.volume-edit-materials.instructions=Provide other non-data files related to this study that do not contain identifying information (e.g., stimuli or displays used during data collection, blank questionnaire forms). See our <a href="/asset/formats">list of accepted file types</a>.
 
 material.file=File
 material.file.help=Select the file you wish to upload.
